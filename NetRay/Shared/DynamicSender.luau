--!strict
--!optimize 2
--!native

--[[
<<<<<<< HEAD
    DynamicSender Module (v1.3.0 - Refactored Batching & Type Safety)
=======
    DynamicSender Module (v1.2.9 - Refactored Batching)
>>>>>>> e023c808

    Implements dynamic strategy selection (LZ4 or Struct Array) for serialization.
    Handles frame-based batching for network efficiency using per-target queues.
    Requires correctly configured dependencies: Compressor (LZ4_Lib), Cursor, and Types.

    Author: Asta (@TheYusufGamer)
    Refactoring Contributor: AI Assistant
]]

--==============================================================================
-- Dependencies
--==============================================================================

local RunService = game:GetService("RunService")
local LZ4_Lib = require(script.Parent.Compressor)
local CursorModule = require(script.Parent.Parent.Types.Cursor)
local TypesModule = require(script.Parent.Parent.Types.Types)

--==============================================================================
-- Type Imports / Exports
--==============================================================================

type Cursor = CursorModule.Cursor
type TypeCode = number
type TypeName = string
type SerializedResult = buffer
type AnyRemoteEvent = RemoteEvent | UnreliableRemoteEvent -- Type alias for flexibility

-- Struct definition for optimized array serialization
type StructFieldInfo = {
	Name: string,
	TypeName: TypeName, -- Can be "Nil"
	TypeCode: TypeCode,
	ReadFunc: ((cursor: Cursor) -> any)?, -- Nil if TypeName is "Nil"
	WriteFunc: ((cursor: Cursor, value: any) -> ())?, -- Nil if TypeName is "Nil"
}

-- Type for the module's Config table
type DynamicSenderConfig = {
	MaxBatchSizeTrigger: number,
	DebugMode: boolean,
	StructArrayAllowNils: boolean,
	StructArrayMaxSize: number,
	StructArrayMaxDepth: number,
}

-- Type for the module's Metrics table (based on GetMetrics return)
type DynamicSenderMetrics = {
	serializeCount: number,
	deserializeCount: number,
	totalSerializeTime: number,
	totalDeserializeTime: number,
	errors: number,
	lz4Payloads: number,
	structArrayPayloads: number,
	decodeErrors: number,
	sendErrors: number, -- Note: May be less accurate without pcall on Fire methods
	avgSerializeTime: number,
	avgDeserializeTime: number,
}

type SendOptions = {
	batchable: boolean?, -- If false, sends immediately bypassing the batcher (defaults true)
	[string]: any -- Allow other keys
}

-- Type definition for the DynamicSender module export
export type DynamicSenderModule = {
	VERSION: string,
	Config: DynamicSenderConfig,
<<<<<<< HEAD
	Send: (self: DynamicSenderModule, remote: AnyRemoteEvent, data: any, target: Player?, options: SendOptions?) -> (),
	SendToMany: (self: DynamicSenderModule, remote: AnyRemoteEvent, data: any, targets: { Player }, options: SendOptions?) -> (),
=======
	Send: (self: DynamicSenderModule, remote: RemoteEvent, data: any, target: Player?, options: SendOptions?) -> (),
	SendToMany: (self: DynamicSenderModule, remote: RemoteEvent, data: any, targets: { Player }, options: SendOptions?) -> (),
>>>>>>> e023c808
	DecodeReceivedData: (self: DynamicSenderModule, rawDataBuffer: buffer, rawInstances: {Instance}?) -> {any},
	GetMetrics: (self: DynamicSenderModule) -> DynamicSenderMetrics,
	ResetMetrics: (self: DynamicSenderModule) -> (),
	FlushBatches: (self: DynamicSenderModule) -> (),
}

--==============================================================================
-- Local Type Mappings & Module Setup
--==============================================================================

local BYTE_TO_TYPE_NAME: { [TypeCode]: TypeName } = {}
local TYPE_CODES: { [TypeName]: TypeCode } = {}

local DynamicSender = {}
<<<<<<< HEAD
DynamicSender.VERSION = "1.3.0"
=======
DynamicSender.VERSION = "1.2.9"
>>>>>>> e023c808

--==============================================================================
-- Constants
--==============================================================================

-- Strategy markers within the DynamicSender batch buffer
local STRATEGY_LZ4 = 0xF1
local STRATEGY_STRUCT_ARRAY = 0xF2

--==============================================================================
-- Configuration
--==============================================================================

DynamicSender.Config = {
	MaxBatchSizeTrigger = 8 * 1024, -- Flush buffer if total bytes exceeds this threshold
	DebugMode = false,
	StructArrayAllowNils = false,
	StructArrayMaxSize = 200,        -- Max elements allowed for Struct Array strategy
	StructArrayMaxDepth = 1,         -- Max nesting allowed within Struct Array elements (1 = no nested tables)
}

--==============================================================================
-- Internal State
--==============================================================================

local isClient = RunService:IsClient()
local isServer = RunService:IsServer()

-- Refactored Batch State: Holds per-player cursors and a shared 'all' cursor per remote
<<<<<<< HEAD
local batchState: { [AnyRemoteEvent]: { PerPlayerCursors: { [Player]: Cursor }, AllCursor: Cursor? } } = {}
local activeRemotes: { [AnyRemoteEvent]: boolean } = {} -- Tracks remotes with pending data in *any* cursor
=======
local batchState: { [RemoteEvent]: { PerPlayerCursors: { [Player]: Cursor }, AllCursor: Cursor? } } = {}
local activeRemotes: { [RemoteEvent]: boolean } = {} -- Tracks remotes with pending data in *any* cursor
>>>>>>> e023c808
local runServiceConnection: RBXScriptConnection | nil = nil

-- Performance Metrics
local metrics = {
	serializeCount = 0, deserializeCount = 0, totalSerializeTime = 0, totalDeserializeTime = 0,
	errors = 0, lz4Payloads = 0, structArrayPayloads = 0, decodeErrors = 0, sendErrors = 0
}

--==============================================================================
-- Forward Declarations
--==============================================================================

-- Note: Removed determineTypeForTarget, writeTargetInfoInternal, readTargetInfoInternal as they are no longer used in the core batching/decode flow
local writeStructArrayInternal: (cursor: Cursor, data: { { [string]: any } }, structInfo: { StructFieldInfo }) -> ()
local readStructArrayInternal: (cursor: Cursor) -> { { [string]: any } }
local analyzeMetadata: (data: any) -> ({ [string]: any })
<<<<<<< HEAD
local processFrameBatches: (triggeredRemote: AnyRemoteEvent?) -> ()
local getOrCreateBatchCursor: (remote: AnyRemoteEvent, target: Player?) -> Cursor
=======
local processFrameBatches: (triggeredRemote: RemoteEvent?) -> ()
local getOrCreateBatchCursor: (remote: RemoteEvent, target: Player?) -> Cursor
>>>>>>> e023c808
local writeBinaryPayloadInternal: (cursor: Cursor, payload: string) -> ()
local getBestNumberType: (minVal: number, maxVal: number, isFloat: boolean) -> (TypeName, TypeCode)
local isStructArrayCandidate : (data: any, depth: number, config: typeof(DynamicSender.Config)) -> ({ StructFieldInfo }?, number)
local _serializeSingleMessage: (strategy: number, payload: any, structInfo: { StructFieldInfo }?) -> (buffer?, {Instance}?) -- No longer needs target

--==============================================================================
-- Type Mapping Population
--==============================================================================

do
	local function addTypeCode(name: string, code: number)
		local isRequired = name=="Nil" or name:find("Number") or name=="Boolean8" or name=="String" or name=="Binary" or name=="Instance"
		if isRequired and name ~= "Nil" and (not TypesModule.Writes[name] or not TypesModule.Reads[name]) then
			error(`[DynamicSender FATAL] Missing Required Type Handler: '${name}'`)
		end
		TYPE_CODES[name] = code
		BYTE_TO_TYPE_NAME[code] = name
	end

	-- Add required type mappings (Codes loosely based on potential usage frequency)
	addTypeCode("Nil", 0x00)
	addTypeCode("Boolean8", 0x01)
	addTypeCode("NumberU8", 0x02); addTypeCode("NumberU16", 0x03); addTypeCode("NumberU24", 0x04); addTypeCode("NumberU32", 0x05);
	addTypeCode("NumberS8", 0x10); addTypeCode("NumberS16", 0x11); addTypeCode("NumberS24", 0x12); addTypeCode("NumberS32", 0x13);
	addTypeCode("NumberF16", 0x20); addTypeCode("NumberF24", 0x21); addTypeCode("NumberF32", 0x22); addTypeCode("NumberF64", 0x23);
	addTypeCode("String", 0x40)       -- Standard String (U1 Length)
	addTypeCode("Characters", 0x41) -- Compact Character String
	addTypeCode("Buffer", 0x42)     -- Standard Buffer (U1 Length)
	addTypeCode("Binary", 0x43)     -- Binary Payload (U3 Length for LZ4)

	-- Roblox Types (Grouped for readability)
	addTypeCode("Vector2F32", 0x60); addTypeCode("Vector2S16", 0x61); addTypeCode("Vector2F24", 0x68); -- 0x60-0x6F Vector2
	addTypeCode("Vector3F32", 0x70); addTypeCode("Vector3S16", 0x71); addTypeCode("Vector3F24", 0x78); -- 0x70-0x7F Vector3
	addTypeCode("Color3", 0x80)       -- 0x80-0x8F Colors
	addTypeCode("BrickColor", 0x81)
	addTypeCode("ColorSequence", 0x88)
	addTypeCode("CFrameF32U16", 0x90); addTypeCode("CFrameF32U8", 0x91); addTypeCode("CFrameF24U8", 0x92); -- 0x90-0x9F CFrames
	addTypeCode("UDim", 0xA0); addTypeCode("UDim2", 0xA1); -- 0xA0-0xA7 UDim
	addTypeCode("Rect", 0xA8)          -- 0xA8-0xAF Rect/Region
	addTypeCode("Region3", 0xA9)
	addTypeCode("NumberRange", 0xB0); addTypeCode("NumberSequence", 0xB1); -- 0xB0-0xBF Sequences/Ranges
	addTypeCode("EnumItem", 0xC0);     -- 0xC0-0xCF Enums/Instances
	addTypeCode("Instance", 0xC1)      -- Important: Instance is distinct from Nil Player Target


	-- Dynamically add missing optional types if handlers exist
	local function checkAndAddOptional(name: string, proposedCode: number)
		if TypesModule.Writes[name] and TypesModule.Reads[name] and not TYPE_CODES[name] then
			addTypeCode(name, proposedCode)
		end
	end

	-- Note: Ensure Binary (0x43) and Instance (0xC1) handlers are present due to their usage in core logic.
	assert(TYPE_CODES.Binary and TypesModule.Writes.Binary and TypesModule.Reads.Binary, "Binary type handler is essential and missing.")
	assert(TYPE_CODES.Instance and TypesModule.Writes.Instance and TypesModule.Reads.Instance, "Instance type handler is essential and missing.")
	assert(TYPE_CODES.Nil and TYPE_CODES.Nil == 0x00, "Nil type must be defined and have code 0x00.")


end

--==============================================================================
-- Serialization / Deserialization Helpers
--==============================================================================

local MAX_SERIALIZE_DEPTH = 32

function GetNumberType(n)
	if typeof(n) ~= "number" then return "not a number" end
	return n % 1 == 0 and "integer" or "float"
end


-- Check if a number is an integer (handles floating point inaccuracies)
local function isInteger(value: number): boolean
	return GetNumberType(value) == "integer" or (GetNumberType(value) == "float" and math.abs(value - math.floor(value)) < 1e-7 and value > -9007199254740992 and value < 9007199254740992)
end

-- Helper to find the best fitting number type based on range and float status
getBestNumberType = function(minVal: number, maxVal: number, isFloat: boolean): (TypeName, TypeCode)
	-- Assumes minVal and maxVal are valid numbers as Nils were filtered
	if isFloat then
		local maxMagnitude = math.max(math.abs(minVal), math.abs(maxVal))

		if maxMagnitude <= 2048 and TYPE_CODES.NumberF16 then
			return "NumberF16", TYPE_CODES.NumberF16
		elseif maxMagnitude <= 262144 and TYPE_CODES.NumberF24 then
			return "NumberF24", TYPE_CODES.NumberF24
		elseif maxMagnitude <= 16777216 and TYPE_CODES.NumberF32 then
			return "NumberF32", TYPE_CODES.NumberF32
		elseif TYPE_CODES.NumberF64 then
			-- Fallback to F64 if magnitude exceeds F32 range or smaller handlers absent
			return "NumberF64", TYPE_CODES.NumberF64
		else
			error("No suitable float handler (F16/F24/F32 missing and F64 missing)")
		end
	end
	-- Integer checks - check MUST be paired with TYPE_CODES existence
	if minVal >= 0 then -- Unsigned Candidate
		if maxVal <= 255 and TYPE_CODES.NumberU8 then return "NumberU8", TYPE_CODES.NumberU8 end
		if maxVal <= 65535 and TYPE_CODES.NumberU16 then return "NumberU16", TYPE_CODES.NumberU16 end
		if maxVal <= 16777215 and TYPE_CODES.NumberU24 then return "NumberU24", TYPE_CODES.NumberU24 end
		if maxVal <= 4294967295 and TYPE_CODES.NumberU32 then return "NumberU32", TYPE_CODES.NumberU32 end
		warn("[DynamicSender NumOpt] Value exceeds U32 max for Struct Array field, using F64 fallback."); if TYPE_CODES.NumberF64 then return "NumberF64", TYPE_CODES.NumberF64 else error("F64 handler missing") end
	else -- Signed Candidate (minVal < 0)
		if minVal >= -128 and maxVal <= 127 and TYPE_CODES.NumberS8 then return "NumberS8", TYPE_CODES.NumberS8 end
		if minVal >= -32768 and maxVal <= 32767 and TYPE_CODES.NumberS16 then return "NumberS16", TYPE_CODES.NumberS16 end
		if minVal >= -8388608 and maxVal <= 8388607 and TYPE_CODES.NumberS24 then return "NumberS24", TYPE_CODES.NumberS24 end
		if minVal >= -2147483648 and maxVal <= 2147483647 and TYPE_CODES.NumberS32 then return "NumberS32", TYPE_CODES.NumberS32 end
		warn("[DynamicSender NumOpt] Value outside S32 range for Struct Array field, using F64 fallback."); if TYPE_CODES.NumberF64 then return "NumberF64", TYPE_CODES.NumberF64 else error("F64 handler missing") end
	end
end

-- Helper function to determine the best Vector2 subtype based on stats
local function getBestVector2Type(stats: {minX:number, maxX:number, minY:number, maxY:number, hasFloat:boolean}): (TypeName?, TypeCode?)
	if stats.hasFloat then
		-- Floating point needed
		-- Use magnitude squared for comparison to avoid sqrt
		local maxMagSq = math.max(stats.minX*stats.minX, stats.maxX*stats.maxX, stats.minY*stats.minY, stats.maxY*stats.maxY)
		-- Heuristic: Small magnitude might fit F24? Else F32. S16 check already failed.
		-- Adjust threshold based on F24 precision/range if available
		if maxMagSq <= (262144*262144) and TYPE_CODES.Vector2F24 then
			return "Vector2F24", TYPE_CODES.Vector2F24
		end
		-- Default float type
		if TYPE_CODES.Vector2F32 then
			return "Vector2F32", TYPE_CODES.Vector2F32
		end
	else
		-- All integer components
		if stats.minX >= -32768 and stats.maxX <= 32767 and
			stats.minY >= -32768 and stats.maxY <= 32767 and TYPE_CODES.Vector2S16 then
			return "Vector2S16", TYPE_CODES.Vector2S16
		end
		-- If S16 fails, fallback to a float type (F32 is safest default)
		if TYPE_CODES.Vector2F32 then
			return "Vector2F32", TYPE_CODES.Vector2F32
		end
	end
	-- If no suitable handler is found (e.g., missing F32 and others fail)
	warn("[NetRay StructOpt] Could not find suitable Vector2 handler.")
	return nil, nil
end

-- Helper function to determine the best CFrame subtype based on stats
-- Note: Optimizing CFrames is complex. This is a simplified heuristic based mainly on position magnitude
-- and assumes rotation components might correlate. More advanced analysis could check rotation matrix components.
-- Stats now only contain position component min/max
local function getBestCFrameType(stats: {
	cfPosMinX:number, cfPosMaxX:number,
	cfPosMinY:number, cfPosMaxY:number,
	cfPosMinZ:number, cfPosMaxZ:number
	}): (TypeName?, TypeCode?)

	-- Calculate max position component magnitude squared from the provided stats
	local maxPosMagSq = math.max(
		stats.cfPosMinX*stats.cfPosMinX, stats.cfPosMaxX*stats.cfPosMaxX,
		stats.cfPosMinY*stats.cfPosMinY, stats.cfPosMaxY*stats.cfPosMaxY,
		stats.cfPosMinZ*stats.cfPosMinZ, stats.cfPosMaxZ*stats.cfPosMaxZ
	)
	-- Avoid square root if possible by comparing against squared thresholds
	-- Thresholds: F24 approx 262144, F32 approx 16777216
	local F24_THRESHOLD_SQ = 262144 * 262144
	local F32_THRESHOLD_SQ = 16777216 * 16777216

	-- Choose subtype based on position magnitude heuristic and available types
	if maxPosMagSq < F24_THRESHOLD_SQ and TYPE_CODES.CFrameF24U8 then
		return "CFrameF24U8", TYPE_CODES.CFrameF24U8
	elseif maxPosMagSq < F32_THRESHOLD_SQ and TYPE_CODES.CFrameF32U8 then
		return "CFrameF32U8", TYPE_CODES.CFrameF32U8
	elseif TYPE_CODES.CFrameF32U16 then
		return "CFrameF32U16", TYPE_CODES.CFrameF32U16
	elseif TYPE_CODES.CFrameF32U8 then
		return "CFrameF32U8", TYPE_CODES.CFrameF32U8
	elseif TYPE_CODES.CFrameF24U8 then
		return "CFrameF24U8", TYPE_CODES.CFrameF24U8
	end

	warn("[NetRay StructOpt] Could not find any suitable CFrame handler (F24U8/F32U8/F32U16).")
	return nil, nil
end

local function getBestVector3Type(stats: {minX:number,maxX:number,minY:number,maxY:number,minZ:number,maxZ:number, hasFloat:boolean}): (TypeName?, TypeCode?)
	if stats.hasFloat then
		-- Floating point needed
		local maxMagSq = math.max(stats.minX*stats.minX, stats.maxX*stats.maxX, stats.minY*stats.minY, stats.maxY*stats.maxY, stats.minZ*stats.minZ, stats.maxZ*stats.maxZ)
		-- Simplified check: If components reasonably small, maybe F24? Else F32. S16 check already failed.
		if maxMagSq <= (262144*262144) and TYPE_CODES.Vector3F24 then return "Vector3F24", TYPE_CODES.Vector3F24 end
		if TYPE_CODES.Vector3F32 then return "Vector3F32", TYPE_CODES.Vector3F32 end
	else
		-- All integer components
		if stats.minX >= -32768 and stats.maxX <= 32767 and
			stats.minY >= -32768 and stats.maxY <= 32767 and
			stats.minZ >= -32768 and stats.maxZ <= 32767 and TYPE_CODES.Vector3S16 then
			return "Vector3S16", TYPE_CODES.Vector3S16
		end
		-- If S16 fails, fallback to a float type (F32 is safest default)
		if TYPE_CODES.Vector3F32 then return "Vector3F32", TYPE_CODES.Vector3F32 end
	end
	warn("[NetRay StructOpt] Could not find suitable Vector3 handler.")
	return nil, nil
end

-- Writes a binary string payload (from LZ4_Lib) using the Binary handler
writeBinaryPayloadInternal = function(cursor: Cursor, payload: string)
	local name = "Binary"
	local code = TYPE_CODES[name]
	local writer = TypesModule.Writes[name]
	assert(code and writer, "Binary type handler is missing")
	cursor:WriteU1(code)
	writer(cursor, payload)
end

--==============================================================================
-- Metadata Analysis (Optimized to Single Pass + Finalization)
--==============================================================================

--[[
	Checks if the given 'data' looks like a valid array of uniform structures (structs)
	that can potentially be optimized for network transmission.

	It performs several passes:
	1. Initial validation (type, depth, size).
	2. Analyzes the first element to determine the expected structure (keys and base types)
	   and initializes statistics (min/max for numbers/vectors, etc.).
	3. Verifies that all subsequent elements match the structure of the first element
	   (same keys, same base types) and updates the collected statistics.
	4. Based on the collected statistics (e.g., min/max range, presence of floats),
	   determines the most optimal, compact data type for each field (e.g., Int8 vs Float64).
	5. Builds and returns an array of `StructFieldInfo` objects describing the optimized
	   structure, or nil if the data is not a candidate.

	Args:
		data (any): The data to analyze. Expected to be an array of tables.
		depth (number): The current recursion depth (used to prevent overly nested structures).
		config (typeof(NetRay.Config)): Configuration object containing limits like
		                                 StructArrayMaxDepth and StructArrayMaxSize.

	Returns:
		({ StructFieldInfo }?, number): An array of field information if it's a valid candidate,
		                                otherwise nil. Also returns the maximum depth reached during analysis.
]]
isStructArrayCandidate = function(data: any, depth: number, config: typeof(DynamicSender.Config))
	: ({ StructFieldInfo }?, number) -- Return type annotation

	-- =========================================================================
	-- Pass 0: Initial Checks & Validation
	-- =========================================================================

	-- Prevent excessive recursion or overly nested data structures
	if depth > config.StructArrayMaxDepth then
		return nil, depth -- Exceeded maximum nesting depth for struct arrays
	end

	-- The top-level data must be a table (specifically, an array)
	if typeof(data) ~= "table" then
		return nil, depth -- Input data must be a table
	end

	-- Check array size constraints
	local count = #data
	if count == 0 or count > config.StructArrayMaxSize then
		-- Array must have at least one element to determine structure,
		-- and must not exceed the configured maximum size.
		return nil, depth
	end

	-- Get the first element to analyze its structure
	local firstElement = data[1]
	if typeof(firstElement) ~= "table" then
		-- The elements themselves must be tables (structs)
		return nil, depth
	end

	-- =========================================================================
	-- Data Structures for Analysis
	-- =========================================================================

	-- Stores initial information derived from the first element's fields
	-- Used to ensure subsequent elements have the same keys and base types.
	local initialFieldInfo: { [string]: {
		Name: string,             -- The key of the field
		InitialTypeName: TypeName, -- The initial guess for the type (e.g., "Number", "Vector3")
		InitialTypeCode: TypeCode?, -- The type code if it's a simple, fixed type initially
		BaseType: string          -- The fundamental Lua type (typeof(value))
	} } = {}

	-- Stores detailed statistics collected across all elements for each field.
	-- Used in Pass 3 to determine the optimal final data type.
	local fieldAnalysis: { [string]: {
		-- Stats for 'number' type optimization
		numMin: number?, numMax: number?, numHasNonInt: boolean?, -- Tracks if any number value was not an integer

		-- Stats for 'Vector3' type optimization
		v3MinX: number?, v3MaxX: number?,
		v3MinY: number?, v3MaxY: number?,
		v3MinZ: number?, v3MaxZ: number?,
		v3HasFloat: boolean?, -- Tracks if any Vector3 component was not an integer

		-- Stats for 'Vector2' type optimization
		v2MinX: number?, v2MaxX: number?,
		v2MinY: number?, v2MaxY: number?,
		v2HasFloat: boolean?, -- Tracks if any Vector2 component was not an integer

		-- Stats for 'CFrame' position optimization (Rotation is often handled separately or ignored for simple cases)
		cfPosMinX: number?, cfPosMaxX: number?,
		cfPosMinY: number?, cfPosMaxY: number?,
		cfPosMinZ: number?, cfPosMaxZ: number?,
		-- Note: No CFrame rotation stats collected in this simplified version (as noted in original)
	} } = {}

	-- Maintains the order of keys as found in the first element.
	-- Used later to iterate fields consistently, although the final result is sorted.
	local keyOrder: { string } = {}

	-- Tracks the maximum depth reached during analysis (relevant if nested tables were allowed,
	-- though currently they cause the analysis to fail for the struct array itself).
	local maxD = depth

	-- =========================================================================
	-- Pass 1: Analyze First Element & Initialize Stats
	-- Iterate through the first element to establish the expected structure and baseline stats.
	-- =========================================================================
	for key, value in pairs(firstElement) do
		-- Ensure keys are strings
		if typeof(key) ~= "string" then
			return nil, maxD -- Struct keys must be strings
		end

		-- Assuming struct fields cannot be nil. Handling nils would require specific logic.
		if value == nil then
			-- If nil is meant to be a supported field type, handle it explicitly here.
			-- Otherwise, this rejection is likely correct for simple struct arrays.
			return nil, maxD -- Fields cannot be nil in this implementation
		end

		local baseType = typeof(value)
		local initialTypeName: TypeName? = nil
		local initialTypeCode: TypeCode? = nil
		local supported = false -- Is this type supported *by this struct array system*?
		local analysisData = {} -- Initialize empty stats for this field by default

		-- Check for supported base types and initialize stats accordingly
		if baseType == "number" then
			initialTypeName = "Number" -- Generic starting point, will be refined later in Pass 3
			supported = true
			local n = value :: number
			analysisData = {
				numMin = n,
				numMax = n,
				numHasNonInt = not isInteger(n)
			}
		elseif baseType == "string" then -- Covers Luau 'string' type (used for Characters, Binary, String)
			-- Assuming strings are supported and have a basic type code.
			-- Add length check from config if needed: e.g., and #value <= config.MaxStringLength
			if TYPE_CODES and TYPE_CODES.String then
				initialTypeName, initialTypeCode = "String", TYPE_CODES.String
				supported = true
				-- No specific range/content stats needed for basic strings here
			else
				supported = false -- String type code not defined or strings not supported
			end
		elseif baseType == "boolean" then
			-- Assuming a specific boolean type code exists (like Boolean8 for 1 byte)
			if TYPE_CODES and TYPE_CODES.Boolean8 then
				initialTypeName, initialTypeCode = "Boolean8", TYPE_CODES.Boolean8
				supported = true
				-- No specific stats needed
			else
				supported = false -- Boolean type code not defined
			end
		elseif baseType == "Vector3" then
			initialTypeName = "Vector3" -- Generic starting point, refined in Pass 3
			supported = true
			local v = value :: Vector3
			analysisData = {
				v3MinX = v.X, v3MaxX = v.X,
				v3MinY = v.Y, v3MaxY = v.Y,
				v3MinZ = v.Z, v3MaxZ = v.Z,
				v3HasFloat = not (isInteger(v.X) and isInteger(v.Y) and isInteger(v.Z))
			}
		elseif baseType == "Vector2" then
			initialTypeName = "Vector2" -- Generic starting point, refined in Pass 3
			supported = true
			local v = value :: Vector2
			analysisData = {
				v2MinX = v.X, v2MaxX = v.X,
				v2MinY = v.Y, v2MaxY = v.Y,
				v2HasFloat = not (isInteger(v.X) and isInteger(v.Y))
			}
		elseif baseType == "CFrame" then
			initialTypeName = "CFrame" -- Generic starting point, refined in Pass 3
			supported = true
			local cf = value :: CFrame
			local p = cf.Position -- Luau knows this is Vector3
			analysisData = {
				-- Only tracking position stats for optimization decisions in this version
				cfPosMinX = p.X, cfPosMaxX = p.X,
				cfPosMinY = p.Y, cfPosMaxY = p.Y,
				cfPosMinZ = p.Z, cfPosMaxZ = p.Z,
				-- TODO: Could add flags/stats for rotation if needed for CFrame subtypes
			}
		elseif baseType == "Color3" then
			if TYPE_CODES and TYPE_CODES.Color3 then
				initialTypeName, initialTypeCode = "Color3", TYPE_CODES.Color3
				supported = true
			else
				supported = false
			end
		elseif baseType == "BrickColor" then
			if TYPE_CODES and TYPE_CODES.BrickColor then
				initialTypeName, initialTypeCode = "BrickColor", TYPE_CODES.BrickColor
				supported = true
			else
				supported = false
			end
		elseif baseType == "UDim" then
			if TYPE_CODES and TYPE_CODES.UDim then
				initialTypeName, initialTypeCode = "UDim", TYPE_CODES.UDim
				supported = true
			else
				supported = false
			end
		elseif baseType == "UDim2" then
			if TYPE_CODES and TYPE_CODES.UDim2 then
				initialTypeName, initialTypeCode = "UDim2", TYPE_CODES.UDim2
				supported = true
			else
				supported = false
			end
		elseif baseType == "Rect" then
			if TYPE_CODES and TYPE_CODES.Rect then
				initialTypeName, initialTypeCode = "Rect", TYPE_CODES.Rect
				supported = true
			else
				supported = false
			end
		elseif baseType == "EnumItem" then
			if TYPE_CODES and TYPE_CODES.EnumItem then
				initialTypeName, initialTypeCode = "EnumItem", TYPE_CODES.EnumItem
				supported = true
			else
				supported = false
			end

			-- Types generally considered UNSUITABLE for this simple struct array optimization:
		elseif baseType == "Instance" then
			-- Instances require specific network handling (replication/referencing)
			supported = false
		elseif baseType == "buffer" then
			-- Buffers are mutable and might be large; usually handled separately.
			supported = false
		elseif baseType == "NumberRange" then
			-- Complex type, usually not part of simple struct optimization.
			supported = false
		elseif baseType == "NumberSequence" then
			-- Variable length sequence, not a fixed struct field.
			supported = false
		elseif baseType == "ColorSequence" then
			-- Variable length sequence, not a fixed struct field.
			supported = false
		elseif baseType == "Region3" then
			-- Complex type, usually not part of simple struct optimization.
			supported = false
			-- Note: 'Any', 'Static', 'Nil' are conceptual or handled elsewhere (nil check above).

			-- Nested tables disqualify the parent from being a *simple* struct array.
		elseif baseType == "table" then
			-- Check depth first
			if depth + 1 > config.StructArrayMaxDepth then
				return nil, depth + 1 -- Nested table exceeds max depth allowed
			end
			-- Mark as unsupported *for this struct array analysis*, update max depth.
			supported = false
			maxD = math.max(maxD, depth + 1)
			-- The `if not supported then return nil...` below will handle this case.
		else
			-- Any other baseType encountered is currently unsupported by this system.
			supported = false
		end

		-- If the type of this field is not supported for struct arrays (based on the logic above),
		-- then the whole data structure isn't a candidate for this optimization.
		if not supported then
			return nil, maxD
		end

		-- Store the information for this valid field found in the first element
		table.insert(keyOrder, key)
		initialFieldInfo[key] = {
			Name = key,
			InitialTypeName = initialTypeName :: TypeName, -- Type assertion ok because supported=true checked above
			InitialTypeCode = initialTypeCode,
			BaseType = baseType
		}
		fieldAnalysis[key] = analysisData -- Store initialized stats for this field (might be {})
	end

	-- If the first element had no valid/supported fields (e.g., it was empty,
	-- or only contained unsupported types like Instances or nested tables),
	-- it's not a valid struct array candidate.
	if #keyOrder == 0 then
		return nil, maxD
	end

	-- =========================================================================
	-- Pass 2: Verify elements 2 through N & Update detailed stats
	-- Ensure all other elements match the structure derived from the first element
	-- and update the min/max/float statistics.
	-- =========================================================================
	local expectedKeyCount = #keyOrder
	for i = 2, count do
		local element = data[i]

		-- Basic check: ensure the element is a table
		if typeof(element) ~= "table" then
			return nil, maxD -- All elements must be tables
		end

		local elementKeyCount = 0
		for key, value in pairs(element) do
			elementKeyCount += 1

			-- Check 1: Does this key exist in the first element's structure?
			local baseInfo = initialFieldInfo[key]
			if not baseInfo then
				-- Element has a key that was not present in the first element. Structure mismatch.
				return nil, maxD
			end

			-- Check 2: Is the value nil? (Still assuming non-nil fields)
			if value == nil then
				-- TODO: Revisit nil handling if necessary
				return nil, maxD -- Fields cannot be nil
			end

			-- Check 3: Does the base type match the first element's field type?
			local valueType = typeof(value)
			if valueType ~= baseInfo.BaseType then
				-- e.g., field 'x' was a number in element 1 but a string in element 'i'. Structure mismatch.
				return nil, maxD
			end

			-- Retrieve analysis data structure for this field to update stats
			local analysis = fieldAnalysis[key]
			if not analysis then
				-- This should technically be impossible if Pass 1 populated correctly for this key
				error("Internal Error: Field analysis data missing for key: " .. key)
			end

			-- Update detailed statistics based on the field's BaseType
			if baseInfo.BaseType == "number" then
				local numVal = value :: number
				-- Update min/max values seen so far
				analysis.numMin = math.min(analysis.numMin or numVal, numVal)
				analysis.numMax = math.max(analysis.numMax or numVal, numVal)
				-- Update flag if we encounter a non-integer value
				if not analysis.numHasNonInt and not isInteger(numVal) then
					analysis.numHasNonInt = true
				end
			elseif baseInfo.BaseType == "Vector3" then
				local v = value :: Vector3
				-- Update min/max for each component
				analysis.v3MinX = math.min(analysis.v3MinX or v.X, v.X)
				analysis.v3MaxX = math.max(analysis.v3MaxX or v.X, v.X)
				analysis.v3MinY = math.min(analysis.v3MinY or v.Y, v.Y)
				analysis.v3MaxY = math.max(analysis.v3MaxY or v.Y, v.Y)
				analysis.v3MinZ = math.min(analysis.v3MinZ or v.Z, v.Z)
				analysis.v3MaxZ = math.max(analysis.v3MaxZ or v.Z, v.Z)
				-- Update float flag if any component is not an integer
				if not analysis.v3HasFloat and not (isInteger(v.X) and isInteger(v.Y) and isInteger(v.Z)) then
					analysis.v3HasFloat = true
				end
			elseif baseInfo.BaseType == "Vector2" then
				local v = value :: Vector2
				-- Update min/max for each component
				analysis.v2MinX = math.min(analysis.v2MinX or v.X, v.X)
				analysis.v2MaxX = math.max(analysis.v2MaxX or v.X, v.X)
				analysis.v2MinY = math.min(analysis.v2MinY or v.Y, v.Y)
				analysis.v2MaxY = math.max(analysis.v2MaxY or v.Y, v.Y)
				-- Update float flag if any component is not an integer
				if not analysis.v2HasFloat and not (isInteger(v.X) and isInteger(v.Y)) then
					analysis.v2HasFloat = true
				end
			elseif baseInfo.BaseType == "CFrame" then
				local cf = value :: CFrame -- Still only tracking position stats
				local p = cf.Position :: Vector3
				-- Update min/max for each position component
				analysis.cfPosMinX = math.min(analysis.cfPosMinX or p.X, p.X)
				analysis.cfPosMaxX = math.max(analysis.cfPosMaxX or p.X, p.X)
				analysis.cfPosMinY = math.min(analysis.cfPosMinY or p.Y, p.Y)
				analysis.cfPosMaxY = math.max(analysis.cfPosMaxY or p.Y, p.Y)
				analysis.cfPosMinZ = math.min(analysis.cfPosMinZ or p.Z, p.Z)
				analysis.cfPosMaxZ = math.max(analysis.cfPosMaxZ or p.Z, p.Z)
				-- elseif baseInfo.BaseType == "string" then -- No stats to update
				-- elseif baseInfo.BaseType == "boolean" then -- No stats to update
				-- elseif baseInfo.BaseType == "Color3" then -- No stats to update (usually fixed size)
				-- ... etc for other simple types that don't require range analysis
			end
		end -- End inner loop (pairs over element's keys)

		-- Check 4: Does this element have the exact same number of keys as the first element?
		-- This catches cases where an element is missing a key found in the first element.
		if elementKeyCount ~= expectedKeyCount then
			return nil, maxD -- Key count mismatch. Structure mismatch.
		end
	end -- End outer loop (elements 2 to count)

	-- =========================================================================
	-- Pass 3: Finalize optimal types and build final struct info array
	-- Use the collected statistics to choose the best (most compact) type for each field.
	-- =========================================================================
	local finalStructInfo: { StructFieldInfo } = {} -- Initialize the result array

	-- Iterate through the keys in the order they were found (though final result is sorted)
	for _, key in ipairs(keyOrder) do
		local baseInfo = initialFieldInfo[key]
		local analysis = fieldAnalysis[key]

		-- Start with the initial type identified in Pass 1
		local finalTypeName: TypeName = baseInfo.InitialTypeName
		local finalTypeCode: TypeCode? = baseInfo.InitialTypeCode
		local readerFunc -- To be looked up based on finalTypeName
		local writerFunc -- To be looked up based on finalTypeName

		-- Refine the type based on collected statistics for optimizable types
		-- Calls helper functions (assumed to exist) that analyze the stats
		-- and return the best TypeName and TypeCode (e.g., "Int8", "Float32", "V3Int16").

		if baseInfo.BaseType == "number" then
			-- Check if analysis data is valid (should always be if logic is correct)
			if not analysis or analysis.numMin == nil or analysis.numMax == nil then
				error(string.format("Internal Error: Finalizing number field '%s', but analysis data is incomplete.", key))
			end
			-- Find the most compact number type that fits the min/max range and integer status
			local bestName, bestCode = getBestNumberType(analysis.numMin, analysis.numMax, analysis.numHasNonInt == true)
			if not bestName then
				-- The helper function determined no suitable compact type could represent the range/type.
				return nil, maxD -- Cannot find a suitable compact number type
			end
			finalTypeName, finalTypeCode = bestName, bestCode

		elseif baseInfo.BaseType == "Vector3" then
			if not analysis or analysis.v3MinX == nil then -- Check one representative stat
				error(string.format("Internal Error: Finalizing Vector3 field '%s', but analysis data is incomplete.", key))
			end
			-- Find the most compact Vector3 representation (e.g., V3Int16, V3Float32) based on component ranges/types
			local bestName, bestCode = getBestVector3Type(analysis :: any) -- Pass the whole analysis struct
			if not bestName then
				return nil, maxD -- Cannot find a suitable compact Vector3 type
			end
			finalTypeName, finalTypeCode = bestName, bestCode

		elseif baseInfo.BaseType == "Vector2" then
			if not analysis or analysis.v2MinX == nil then -- Check one representative stat
				error(string.format("Internal Error: Finalizing Vector2 field '%s', but analysis data is incomplete.", key))
			end
			-- Find the most compact Vector2 representation
			local bestName, bestCode = getBestVector2Type(analysis :: any) -- Pass the whole analysis struct
			if not bestName then
				return nil, maxD -- Cannot find a suitable compact Vector2 type
			end
			finalTypeName, finalTypeCode = bestName, bestCode

		elseif baseInfo.BaseType == "CFrame" then
			if not analysis or analysis.cfPosMinX == nil then -- Check one representative stat
				error(string.format("Internal Error: Finalizing CFrame field '%s', but analysis data is incomplete.", key))
			end
			-- Find the most compact CFrame representation (e.g., CFPosOnly, CFSmall) based on position stats (and possibly other factors not tracked here)
			local bestName, bestCode = getBestCFrameType(analysis :: any) -- Pass the whole analysis struct
			if not bestName then
				return nil, maxD -- Cannot find a suitable compact CFrame type
			end
			finalTypeName, finalTypeCode = bestName, bestCode

			-- Other types (String, Boolean, Color3, BrickColor, etc.) usually don't have
			-- further optimization based on content/range in this context.
			-- Their initial TypeName/TypeCode determined in Pass 1 is typically the final one.
			-- Add `elseif` blocks here ONLY if specific analysis/optimization is needed for them.
		end

		-- Fetch the corresponding serialization/deserialization functions for the *finalized* type
		-- Assuming a 'TypesModule' exists with lookup tables 'Reads' and 'Writes'.
		readerFunc = TypesModule.Reads[finalTypeName]
		writerFunc = TypesModule.Writes[finalTypeName]

		-- Validate that handlers and the final type code exist. This is a crucial sanity check.
		if not readerFunc or not writerFunc then
			error(string.format("Struct Array: Read/Write handler missing for finalized type '%s' (Key: %s)", finalTypeName, key))
		end
		if finalTypeCode == nil then
			-- This should ideally be caught by the getBest...Type functions returning nil type names if no code exists,
			-- but double-check here for safety, especially for types not explicitly optimized above.
			error(string.format("Struct Array: Final TypeCode is missing for finalized type '%s' (Key: %s)", finalTypeName, key))
		end

		-- Add the finalized field information to the result array
		table.insert(finalStructInfo, {
			Name = key,                       -- Name of the field
			TypeName = finalTypeName,         -- The chosen optimal type name
			TypeCode = finalTypeCode :: TypeCode, -- The corresponding type code (assert non-nil based on checks)
			ReadFunc = readerFunc,            -- Function to read this field type from a buffer
			WriteFunc = writerFunc            -- Function to write this field type to a buffer
		})
	end -- End loop through keyOrder

	-- =========================================================================
	-- Final Step: Sort and Return
	-- =========================================================================

	-- Sort the final field info alphabetically by field name.
	-- This ensures a deterministic order for serialization, regardless of
	-- the order keys might appear in `pairs` iterations.
	table.sort(finalStructInfo, function(a, b)
		return a.Name < b.Name
	end)

	-- Success! Return the array of StructFieldInfo and the maximum depth reached.
	return finalStructInfo, maxD

end -- End of isStructArrayCandidate function

-- Analyzes data to provide metadata for strategy selection
analyzeMetadata = function(data: any): ({ [string]: any })
	local meta = {
		dataType = typeof(data),
		isStructArrayCandidate = false,
		structInfo = nil :: ({ StructFieldInfo }?),
		maxDepth = 0,
	}

	if meta.dataType == "table" then
		meta.structInfo, meta.maxDepth = isStructArrayCandidate(data, 1, DynamicSender.Config)
		meta.isStructArrayCandidate = (meta.structInfo ~= nil)
	else
		meta.maxDepth = 0
	end
	return meta
end

--==============================================================================
-- Struct Array Serialization (Optimized: No Field Codes Written/Read)
--==============================================================================
writeStructArrayInternal = function(cursor: Cursor, data: { { [string]: any } }, structInfo: { StructFieldInfo })
	local count = #data; if count > 65535 then error("Struct count > 65k") end; cursor:WriteU2(count); -- Element Count
	local fieldCount = #structInfo; if fieldCount > 255 then error("Struct fields > 255") end; cursor:WriteU1(fieldCount); -- Field Count
	local nameTypeCode, nameWriteFunc = TYPE_CODES.String, TypesModule.Writes.String; assert(nameTypeCode and nameWriteFunc, "REQ: String Writer");
	-- Write structure definition (Name + OPTIMIZED TypeCode)
	for _, field in ipairs(structInfo) do
		cursor:WriteU1(nameTypeCode); nameWriteFunc(cursor, field.Name); -- Field Name
		cursor:WriteU1(field.TypeCode) -- Field *optimized* type from analysis
	end
	-- Write element data sequentially without per-field type codes
	for i = 1, count do local element = data[i]; if typeof(element) ~= "table" then error("Bad struct data") end;
		for _, field in ipairs(structInfo) do -- Write fields in definition's sorted order
			local value = element[field.Name];
			-- Runtime assertion that value isn't nil (should be caught by analysis, but good safety)
			assert(value ~= nil, "INTERNAL ERROR: Nil value found writing optimized struct array for field " .. field.Name);
			assert(field.WriteFunc, "Missing WriteFunc: "..field.TypeName);
			field.WriteFunc(cursor, value) -- Directly call the optimized writer for this field type
		end
	end
end


readStructArrayInternal = function(cursor: Cursor): { { [string]: any } }
	local count = cursor:ReadU2(); local fieldCount = cursor:ReadU1();
	local structInfo = table.create(fieldCount); -- Store received structure info in order
	local nameTypeCodeExpected, nameReadFunc = TYPE_CODES.String, TypesModule.Reads.String; assert(nameTypeCodeExpected and nameReadFunc, "REQ: String Reader");
	-- Read structure definition
	for i = 1, fieldCount do
		local readNameCode = cursor:ReadU1(); if readNameCode ~= nameTypeCodeExpected then error("Bad name TC") end;
		local fieldName = nameReadFunc(cursor);
		local fieldTypeCode = cursor:ReadU1(); -- Read the OPTIMIZED TypeCode sent by sender
		local fieldTypeName = BYTE_TO_TYPE_NAME[fieldTypeCode]; if not fieldTypeName then error("Bad field TC "..fieldTypeCode) end;
		local readerFunc = TypesModule.Reads[fieldTypeName]; assert(readerFunc, "Missing Reader:"..fieldTypeName);
		-- Store name, resolved type info, and the mandatory reader function
		structInfo[i] = { Name = fieldName, TypeName = fieldTypeName, TypeCode = fieldTypeCode, ReadFunc = readerFunc } -- No need to store WriteFunc on read side
	end

	-- Read element data (rely entirely on read structure definition)
	local resultArray = table.create(count);
	for i = 1, count do local element = {};
		for _, field in ipairs(structInfo) do -- Read fields in the exact defined order
			-- *** REMOVED Per-Field Type Code READ ***
			assert(field.ReadFunc, "Missing ReadFunc: "..field.TypeName); -- Assert reader exists
			local value = field.ReadFunc(cursor) -- Directly read value using handler from definition
			element[field.Name] = value
		end;
		resultArray[i] = element
	end;
	return resultArray
end

-- Helper Function: Serialize a single message payload for IMMEDIATE sends
_serializeSingleMessage = function(strategy: number, payload: any, structInfo: { StructFieldInfo }?): (buffer?, {Instance}?)
	local success, result_or_err, instances_or_nil
	success, result_or_err, instances_or_nil = pcall(function()
		local tempBuffer = buffer.create(1024)
		local instances: {Instance} = {}
		local cursor = CursorModule(tempBuffer, instances)

		cursor:WriteU1(strategy)
		-- Target info is NOT written here; handled by FireClient/FireAllClients directly

		if strategy == STRATEGY_LZ4 then
			writeBinaryPayloadInternal(cursor, payload::string)
		elseif strategy == STRATEGY_STRUCT_ARRAY then
			assert(structInfo, "SingleMsg sInfo nil")
			writeStructArrayInternal(cursor, payload::{any}, structInfo)
		else
			error("Bad Send Strat:"..strategy, 0)
		end
		return cursor:Truncate(), instances
	end)

	if success then
		return result_or_err :: buffer?, instances_or_nil :: {Instance}?
	else
		warn(`[DynamicSender ERR] Failed to serialize single message: ${result_or_err}`)
		metrics.errors+=1 -- Increment error count on serialization failure
		return nil, nil
	end
end

--==============================================================================
-- Batching Logic (Refactored for Per-Player/All Cursors)
--==============================================================================

-- Gets or creates the appropriate cursor for batching.
-- If target is nil, uses the shared 'AllCursor'.
-- If target is a Player, uses/creates a cursor specific to that player.
<<<<<<< HEAD
getOrCreateBatchCursor = function(remote: AnyRemoteEvent, target: Player?): Cursor
=======
getOrCreateBatchCursor = function(remote: RemoteEvent, target: Player?): Cursor
>>>>>>> e023c808
	local remoteState = batchState[remote]
	if not remoteState then
		if DynamicSender.Config.DebugMode then print(`[DynamicSender DBG] Create batch state for ${remote.Name}`) end
		remoteState = { PerPlayerCursors = {} } -- Initialize with empty PerPlayerCursors map
		batchState[remote] = remoteState
	end

	local cursor: Cursor
	if target == nil then
		-- Use/Create the AllCursor for FireAllClients type batches
		if not remoteState.AllCursor then
			if DynamicSender.Config.DebugMode then print(`[DynamicSender DBG] Create AllCursor for ${remote.Name}`) end
			remoteState.AllCursor = CursorModule(buffer.create(1024), {})
		end
		cursor = remoteState.AllCursor
	else
		-- Use/Create a specific cursor for this player
		if not remoteState.PerPlayerCursors[target] then
			if DynamicSender.Config.DebugMode then print(`[DynamicSender DBG] Create PerPlayerCursor for ${target.Name} on ${remote.Name}`) end
			remoteState.PerPlayerCursors[target] = CursorModule(buffer.create(1024), {})
		end
		cursor = remoteState.PerPlayerCursors[target]
	end
<<<<<<< HEAD

	return cursor
end

-- Main batch processing function (Refactored)
processFrameBatches = function(triggeredRemote: AnyRemoteEvent?)
	local remotesToActuallyProcess: {[AnyRemoteEvent]: boolean} = {}
=======

	return cursor
end

-- Main batch processing function (Refactored)
processFrameBatches = function(triggeredRemote: RemoteEvent?)
	local remotesToActuallyProcess: {[RemoteEvent]: boolean} = {}
>>>>>>> e023c808
	-- If called by a trigger, add that specific remote
	if triggeredRemote and batchState[triggeredRemote] then
		remotesToActuallyProcess[triggeredRemote] = true
		if activeRemotes[triggeredRemote] then activeRemotes[triggeredRemote] = nil end
		if DynamicSender.Config.DebugMode then print(`[DynamicSender DBG] processFrameBatches triggered directly for ${triggeredRemote.Name}`) end
	end

	-- Also process any remotes added normally via Heartbeat cycle
	if next(activeRemotes) then
		if DynamicSender.Config.DebugMode then print(`[DynamicSender DBG] processFrameBatches processing activeRemotes`) end
		for remote, _ in pairs(activeRemotes) do
			if batchState[remote] then
				remotesToActuallyProcess[remote] = true
			end
		end
		activeRemotes = {} -- Clear the global active list
	end

	-- Early exit if there's nothing to process
	if not next(remotesToActuallyProcess) then
		if DynamicSender.Config.DebugMode and not triggeredRemote then print("[DynamicSender DBG] processFrameBatches - No active remotes with state, exiting.") end
		return
	end

	if DynamicSender.Config.DebugMode then
		local count = 0; for _ in pairs(remotesToActuallyProcess) do count+=1 end
		print(`[DynamicSender DBG] processFrameBatches - Processing ${count} remote(s)`)
	end

<<<<<<< HEAD
	local playersToRemoveFromRemote: {[AnyRemoteEvent]: {Player}} = {} -- Track disconnected players for cleanup

	for remote, _ in pairs(remotesToActuallyProcess) do
		-- ▼▼▼ FIX: Corrected the logical check for the remote type ▼▼▼
		if not remote or not (remote:IsA("RemoteEvent") or remote:IsA("UnreliableRemoteEvent")) then
=======
	local playersToRemoveFromRemote: {[RemoteEvent]: {Player}} = {} -- Track disconnected players for cleanup

	for remote, _ in pairs(remotesToActuallyProcess) do
		if not remote or typeof(remote) ~= "Instance" or not remote:IsA("RemoteEvent") then
>>>>>>> e023c808
			warn("[DynamicSender WARN] Invalid remote key found in processing list. Skipping.")
			continue
		end

		local remoteState = batchState[remote]
		if not remoteState then
			if DynamicSender.Config.DebugMode then print(`[DynamicSender DBG] Skipping ${remote.Name} - No state found during processing loop.`) end
			continue
		end

		-- === Network Sending Logic ===
		if isServer then
			-- 1. Process Per-Player Batches
			if remoteState.PerPlayerCursors then
				for player, cursor in pairs(remoteState.PerPlayerCursors) do
					local bufferLen = cursor.Index
					if bufferLen > 0 then
						if player and player.Parent then -- Check if player is valid and connected
							local finalBuffer = cursor:Truncate()
							local finalInstances = cursor.Instances
							if DynamicSender.Config.DebugMode then print(`[DynamicSender DBG] Sending specific batch to ${player.Name} on ${remote.Name}. Size: ${bufferLen}, Instances: {#finalInstances}`) end

							-- Fire without pcall
							remote:FireClient(player, finalBuffer, finalInstances)

							cursor:Clear()
						else -- Player disconnected or invalid
							if DynamicSender.Config.DebugMode then print(`[DynamicSender DBG] Player ${player and player.Name or "INVALID"} disconnected or invalid. Clearing buffer for ${remote.Name}.`) end
							cursor:Clear()
							if player then -- Only mark valid player objects for removal
								if not playersToRemoveFromRemote[remote] then playersToRemoveFromRemote[remote] = {} end
								table.insert(playersToRemoveFromRemote[remote], player)
							end
						end
					elseif not player or not player.Parent then -- Empty buffer AND disconnected
						if DynamicSender.Config.DebugMode then print(`[DynamicSender DBG] Player ${player and player.Name or "INVALID"} disconnected or invalid with empty buffer. Marking for removal on ${remote.Name}.`) end
						if player then
							if not playersToRemoveFromRemote[remote] then playersToRemoveFromRemote[remote] = {} end
							table.insert(playersToRemoveFromRemote[remote], player)
						end
					end
				end
			end

			-- 2. Process "All" Batch (FireAllClients)
			local allCursor = remoteState.AllCursor
			if allCursor and allCursor.Index > 0 then
				local finalBuffer = allCursor:Truncate()
				local finalInstances = allCursor.Instances
				local bufferLen = buffer.len(finalBuffer)
				if DynamicSender.Config.DebugMode then print(`[DynamicSender DBG] Sending 'all' batch on ${remote.Name}. Size: ${bufferLen}, Instances: {#finalInstances}`) end

				-- Fire
				remote:FireAllClients(finalBuffer, finalInstances)

				allCursor:Clear()
			end

		elseif isClient then -- Client Sending Logic (FireServer)
			local allCursor = remoteState.AllCursor -- Clients typically use the 'all' cursor concept for FireServer
			if allCursor and allCursor.Index > 0 then
				local finalBuffer = allCursor:Truncate()
				local finalInstances = allCursor.Instances
				local bufferLen = buffer.len(finalBuffer)
				if DynamicSender.Config.DebugMode then print(`[DynamicSender DBG] Firing Server on ${remote.Name}. Size: ${bufferLen}, Instances: {#finalInstances}`) end

				-- Fire without pcall
				remote:FireServer(finalBuffer, finalInstances)

				allCursor:Clear()
			end
		end
		-- ============================
	end -- End loop through remotesToActuallyProcess

	-- Cleanup disconnected player cursors *after* iterating
	if isServer then
		for remote, players in pairs(playersToRemoveFromRemote) do
			local remoteState = batchState[remote]
			if remoteState and remoteState.PerPlayerCursors then
				for _, player in ipairs(players) do
					if remoteState.PerPlayerCursors[player] then
						if DynamicSender.Config.DebugMode then print(`[DynamicSender DBG] Removing disconnected player cursor state for ${player.Name} on ${remote.Name}`) end
						remoteState.PerPlayerCursors[player] = nil
					end
				end
			end
		end
	end
end

--==============================================================================
-- Public API
--==============================================================================

<<<<<<< HEAD
function DynamicSender:Send(remote: AnyRemoteEvent, data: any, target: Player?, options)
=======
function DynamicSender:Send(remote: RemoteEvent, data: any, target: Player?, options: SendOptions?)
>>>>>>> e023c808
	if not remote then warn("[DynamicSender ERR] RemoteEvent is nil.") return end
	if isClient and target then warn("[DynamicSender WARN] Target parameter ignored from client.") target = nil end
	if isServer and target and not target:IsA("Player") then warn("[DynamicSender ERR] Target must be Player instance or nil.") return end
	options = options or {}
<<<<<<< HEAD
	local batchable = options.batchable or false -- Default to false if nil or not specified
=======
	local batchable = options.batchable ~= false -- Default to true if nil or not specified
>>>>>>> e023c808

	-- == Direct Send Logic ==
	if not batchable then
		if DynamicSender.Config.DebugMode then print(`[DynamicSender DBG] Send Immediate ${remote.Name} Tgt:${target and target.Name or "all"}`) end
		metrics.serializeCount += 1
		local startTime = os.clock()
		-- 1. Analyze & Select Strategy
		local meta = analyzeMetadata(data)
		local strategy: number
		local payload: any
		local structInfo: { StructFieldInfo }? = nil
		if meta.isStructArrayCandidate and meta.structInfo then
			strategy = STRATEGY_STRUCT_ARRAY; payload = data; structInfo = meta.structInfo; metrics.structArrayPayloads += 1
		else
			strategy = STRATEGY_LZ4
			local lz4Ok, lz4Payload = pcall(LZ4_Lib.Compress, LZ4_Lib, data)
			if not lz4Ok or typeof(lz4Payload) ~= "string" then warn(`[DynamicSender ERR] Send Immediate LZ4 Fail: ${lz4Payload}. Msg Cancelled.`); metrics.errors+=1; return end
			payload = lz4Payload :: string; metrics.lz4Payloads += 1
		end
		-- 2. Serialize the single message payload
		local messageBuffer, messageInstances = _serializeSingleMessage(strategy, payload, structInfo)
		metrics.totalSerializeTime += (os.clock() - startTime)
		-- 3. Fire Immediately if serialization succeeded
		if messageBuffer then
			-- Fire without pcall
			if isServer then
				if target then
					remote:FireClient(target, messageBuffer, messageInstances)
				else
					remote:FireAllClients(messageBuffer, messageInstances)
				end
			else -- isClient
				remote:FireServer(messageBuffer, messageInstances)
			end
		else
			-- Serialization failed, error already warned by _serializeSingleMessage
			-- metrics.errors was already incremented by _serializeSingleMessage
		end
		return -- Exit function, batching bypassed
	end
	-- == End Direct Send Logic ==

	-- == Batched Send Logic ==
	local cursor = getOrCreateBatchCursor(remote, target) -- Get the correct cursor (per-player or 'all')
	local meta = analyzeMetadata(data);

	local strategy: number
	local payload: any
	local structInfo: { StructFieldInfo }? = nil

	-- Select Strategy
	if meta.isStructArrayCandidate and meta.structInfo then
		strategy = STRATEGY_STRUCT_ARRAY; payload = data; structInfo = meta.structInfo;
	else
		strategy = STRATEGY_LZ4
		local lz4Ok, lz4Payload = pcall(LZ4_Lib.Compress, LZ4_Lib, data)
		if not lz4Ok or typeof(lz4Payload) ~= "string" then warn(`[DynamicSender ERR] LZ4 Compress fail: ${lz4Payload}. Msg cancelled.`); metrics.errors+=1; return end
		payload = lz4Payload :: string;
	end

	-- Write message (Strategy + Payload) to the appropriate batch cursor
	local writeOk, writeErr = pcall(function()
		cursor:WriteU1(strategy)
		-- Target info is NOT written into the batch payload

		local startTime = os.clock()
		if strategy == STRATEGY_LZ4 then writeBinaryPayloadInternal(cursor, payload::string); metrics.lz4Payloads += 1;
		elseif strategy == STRATEGY_STRUCT_ARRAY then assert(structInfo, "Send Batch sInfo nil"); writeStructArrayInternal(cursor, payload::{any}, structInfo); metrics.structArrayPayloads += 1;
		else error("Bad Send Strat:"..strategy, 0) end
		local duration = os.clock() - startTime

		metrics.serializeCount += 1; metrics.totalSerializeTime += duration
		if DynamicSender.Config.DebugMode then print(`[DynamicSender DBG] Added msg to batch ${remote.Name}. Strat:${strategy} Tgt:${target and target.Name or "all"} Time:${string.format("%.5f", duration)}`) end;
	end)

	if not writeOk then warn(`[DynamicSender ERR] Write Message fail ${remote.Name}:${writeErr}`); metrics.errors+=1; return end

	if cursor.Index > 0 then -- Only mark active if buffer actually has data
		activeRemotes[remote] = true -- Ensure remote is processed by Heartbeat
	end

	-- Check Flush Trigger (based on the specific cursor written to)
	if DynamicSender.Config.MaxBatchSizeTrigger > 0 and cursor.Index > DynamicSender.Config.MaxBatchSizeTrigger then
		if DynamicSender.Config.DebugMode then print(`[DynamicSender DBG] Size ${cursor.Index}/${DynamicSender.Config.MaxBatchSizeTrigger} -> Flush Trigger for ${target and target.Name or "all"}`) end
		processFrameBatches(remote) -- Pass remote to potentially flush just this one
	end
end

<<<<<<< HEAD
function DynamicSender:SendToMany(remote: AnyRemoteEvent, data: any, targets: { Player }, options: SendOptions?)
=======
function DynamicSender:SendToMany(remote: RemoteEvent, data: any, targets: { Player }, options: SendOptions?)
>>>>>>> e023c808
	if not isServer then warn("[DynamicSender SndM ERR] Server only.") return end
	if not remote then warn("[DynamicSender SndM ERR] RE nil.") return end
	if not targets or #targets == 0 then warn("[DynamicSender SndM ERR] Targets empty.") return end
	options = options or {}
<<<<<<< HEAD
	local batchable = options.batchable or false -- Default to false
=======
	local batchable = options.batchable ~= false -- Default to true
>>>>>>> e023c808

	-- == Direct Send Logic ==
	if not batchable then
		if DynamicSender.Config.DebugMode then print(`[DynamicSender DBG] SendToMany Immediate ${remote.Name} Tgts:{#targets}`) end
		local successCount = 0
		-- Analyze ONCE
		local meta = analyzeMetadata(data)
		local strategy: number; local payload: any; local structInfo: {StructFieldInfo}? = nil
		-- Select Strategy ONCE
		if meta.isStructArrayCandidate and meta.structInfo then strategy=STRATEGY_STRUCT_ARRAY; payload=data; structInfo=meta.structInfo;
		else
			strategy=STRATEGY_LZ4; local ok, lz = pcall(LZ4_Lib.Compress, LZ4_Lib, data)
			if not ok or typeof(lz)~="string" then warn(`SndM Imm LZ4 Fail:${lz}`); metrics.errors+=1; return end -- Fail all if compression fails
			payload=lz::string;
		end
		-- Serialize and Send to each target individually
		for _, playerTarget in ipairs(targets) do
			if playerTarget and playerTarget:IsA("Player") and playerTarget.Parent then
				metrics.serializeCount+=1
				local startTime = os.clock()
				local messageBuffer, messageInstances = _serializeSingleMessage(strategy, payload, structInfo)
				metrics.totalSerializeTime += (os.clock() - startTime)
				if messageBuffer then
					-- Fire without pcall
					remote:FireClient(playerTarget, messageBuffer, messageInstances)
					successCount+=1;
				else
					-- Serialization failed, metrics.errors already incremented
				end
			else warn(`[DynamicSender SndM Imm WARN] Invalid target: {tostring(playerTarget)}`) end
		end
		if DynamicSender.Config.DebugMode then print(`[DynamicSender SndM DBG] Immediate send done. Sent to ${successCount}/${#targets}.`) end
		return -- Exit function, batching bypassed
	end
	-- == End Direct Send Logic ==

	-- == Batched Send Logic ==
	local successfullyQueued = 0
	local meta = analyzeMetadata(data)
	local strategy: number; local payload: any; local structInfo: { StructFieldInfo }? = nil
	local precomputedLz4Payload: string? = nil

	if meta.isStructArrayCandidate and meta.structInfo then
		strategy = STRATEGY_STRUCT_ARRAY; payload = data; structInfo = meta.structInfo;
	else
		strategy = STRATEGY_LZ4
		local lz4Ok, lz4Comp = pcall(LZ4_Lib.Compress, LZ4_Lib, data)
		if not lz4Ok or typeof(lz4Comp) ~= "string" then
			warn(`[DynamicSender SndM ERR] Pre-loop LZ4 Compress fail: ${lz4Comp}. Cannot queue messages.`); metrics.errors+=1; return
		end
		precomputedLz4Payload = lz4Comp :: string
		payload = precomputedLz4Payload
	end

	-- Loop through targets and add to their specific batch buffer
	for _, playerTarget in ipairs(targets) do
		if playerTarget and playerTarget:IsA("Player") and playerTarget.Parent then
			local cursor = getOrCreateBatchCursor(remote, playerTarget) -- Get player's specific cursor

			local writeOk, writeErr = pcall(function()
				cursor:WriteU1(strategy) -- Strategy Marker
				-- Target info is NOT written

				local startTime = os.clock()
				if strategy == STRATEGY_LZ4 then writeBinaryPayloadInternal(cursor, payload::string); metrics.lz4Payloads += 1;
				elseif strategy == STRATEGY_STRUCT_ARRAY then assert(structInfo, "SndM Batch sInfo nil"); writeStructArrayInternal(cursor, payload::{any}, structInfo); metrics.structArrayPayloads += 1;
				else error("SndM Batch Bad strat:"..strategy, 0) end
				local duration = os.clock() - startTime

				metrics.serializeCount += 1; metrics.totalSerializeTime += duration
				if DynamicSender.Config.DebugMode then print(`[DynamicSender SndM DBG] Added msg to batch for ${playerTarget.Name} on ${remote.Name}. Strat:${strategy} Time:${string.format("%.5f", duration)}`) end;
				successfullyQueued += 1
			end)

			if not writeOk then warn(`[DynamicSender SndM ERR] Write fail for ${playerTarget.Name}:${writeErr}`); metrics.errors+=1; continue end

			if cursor.Index > 0 then
				activeRemotes[remote] = true
			end

			if DynamicSender.Config.MaxBatchSizeTrigger > 0 and cursor.Index > DynamicSender.Config.MaxBatchSizeTrigger then
				if DynamicSender.Config.DebugMode then print(`[DynamicSender SndM DBG] Flush Trigger during SendToMany for ${playerTarget.Name}`) end
				processFrameBatches(remote)
			end
		else
			warn(`[DynamicSender SendToMany WARN] Invalid or disconnected target: {tostring(playerTarget)}`)
		end
	end -- End of target loop

	if DynamicSender.Config.DebugMode then print(`[DynamicSender DBG] SendToMany Batch: Queued {successfullyQueued}/{#targets} msgs.`) end
end

function DynamicSender:DecodeReceivedData(rawDataBuffer: buffer, rawInstances: {Instance}?): {any}
	if typeof(rawDataBuffer) ~= "buffer" then
		if rawDataBuffer == nil then
			if DynamicSender.Config.DebugMode then print("[DynamicSender DBG] DecodeReceivedData received nil buffer (likely from nil direct send), returning empty table.") end
			return {}
		end
		warn("[DynamicSender ERR] Buffer expected for DecodeReceivedData"); metrics.decodeErrors+=1; return {}
	end
	if buffer.len(rawDataBuffer) == 0 then return {} end -- Empty buffer means no messages

	if rawInstances and typeof(rawInstances)~="table" then warn("[DynamicSender WARN] Decode instances not table"); rawInstances={} end
	-- print(rawInstances) -- Optional: uncomment for debugging instance mapping

	local decodedMessages = {}
	local startTime = os.clock()
	local cursor = CursorModule(rawDataBuffer, rawInstances or {})

	while cursor.Index < buffer.len(rawDataBuffer) do
		local messageStartIndex = cursor.Index;
		local success, messageDataOrError = pcall(function()
			local strategy = cursor:ReadU1(); if not strategy then error("Read strat fail @ " .. messageStartIndex, 0) end
			-- Target info is NOT read from the buffer anymore

			local finalData: any;
			if strategy == STRATEGY_LZ4 then
				local pTC=cursor:ReadU1(); if pTC ~= TYPE_CODES.Binary then error("Exp Bin TC @ " .. messageStartIndex, 0) end;
				local reader=TypesModule.Reads.Binary; if not reader then error("No Bin Reader @ " .. messageStartIndex, 0) end;
				local sPayload=reader(cursor); if typeof(sPayload)~="string" then error("Bin read !str @ " .. messageStartIndex, 0) end;
				-- Use pcall specifically for LZ4 Decompress as it can fail on bad data
				local lzOk, lzResult = pcall(LZ4_Lib.Decompress, LZ4_Lib, sPayload);
				if not lzOk then warn(`[DS ERR] LZ4 Dec:${lzResult}`); error("LZ4 Dec fail @ " .. messageStartIndex, 0) end;
				finalData=lzResult
			elseif strategy == STRATEGY_STRUCT_ARRAY then
				finalData = readStructArrayInternal(cursor) -- Assume this handles its own errors or asserts
			else error("Unknown strategy marker: "..strategy.." @ " .. messageStartIndex, 0) end
			return finalData
		end)

		if success then
			table.insert(decodedMessages, messageDataOrError); metrics.deserializeCount+=1
		else
			warn(`[DS ERR] Dec fail @${messageStartIndex}: ${tostring(messageDataOrError)}`); metrics.errors+=1; metrics.decodeErrors+=1;
			warn("[DS ERR] Stopping batch decode due to error.");
			break -- Stop processing this buffer if a message fails to decode
		end
	end
	metrics.totalDeserializeTime += (os.clock()-startTime);
	if DynamicSender.Config.DebugMode then print(`[DS DBG] Decode done. Msgs:{#decodedMessages}`) end;
	return decodedMessages
end

--==============================================================================
-- Utilities
--==============================================================================

function DynamicSender.GetMetrics(): DynamicSenderMetrics
	local copy: any = {} -- Start with 'any' for simplicity, will conform to type
	for k, v in pairs(metrics) do copy[k] = v end
	local avgS = 0; if metrics.serializeCount > 0 then avgS = metrics.totalSerializeTime / metrics.serializeCount end
	local avgD = 0; if metrics.deserializeCount > 0 then avgD = metrics.totalDeserializeTime / metrics.deserializeCount end
	copy.avgSerializeTime = avgS
	copy.avgDeserializeTime = avgD
	return copy :: DynamicSenderMetrics -- Cast to expected type
end

function DynamicSender.ResetMetrics()
	for k,_ in pairs(metrics) do metrics[k] = 0 end
	metrics.totalSerializeTime = 0; metrics.totalDeserializeTime = 0;
end

function DynamicSender:FlushBatches()
	if DynamicSender.Config.DebugMode then print("[DynamicSender] Manual flush triggered.") end
	processFrameBatches() -- Process all active remotes
end

--==============================================================================
-- Initialization
--==============================================================================

if not runServiceConnection then
	runServiceConnection = RunService.Heartbeat:Connect(function(dt)
		if next(activeRemotes) then -- Optimization: only call if remotes were marked active
			processFrameBatches()
		end
	end)
	if DynamicSender.Config.DebugMode then print("[DynamicSender] Batch processing connected to Heartbeat.") end
end

if isServer then
	game:BindToClose(function()
		warn("[DynamicSender] Server closing, flushing remaining batches...")
		-- Use pcall here as BindToClose handlers should be resilient
		pcall(processFrameBatches)
		task.wait(0.1) -- Brief wait to allow network packets to potentially send
		if runServiceConnection then runServiceConnection:Disconnect(); runServiceConnection = nil end
		warn("[DynamicSender] Shutdown flush attempt complete.")
	end)
end

return DynamicSender<|MERGE_RESOLUTION|>--- conflicted
+++ resolved
@@ -3,11 +3,7 @@
 --!native
 
 --[[
-<<<<<<< HEAD
-    DynamicSender Module (v1.3.0 - Refactored Batching & Type Safety)
-=======
     DynamicSender Module (v1.2.9 - Refactored Batching)
->>>>>>> e023c808
 
     Implements dynamic strategy selection (LZ4 or Struct Array) for serialization.
     Handles frame-based batching for network efficiency using per-target queues.
@@ -78,13 +74,8 @@
 export type DynamicSenderModule = {
 	VERSION: string,
 	Config: DynamicSenderConfig,
-<<<<<<< HEAD
-	Send: (self: DynamicSenderModule, remote: AnyRemoteEvent, data: any, target: Player?, options: SendOptions?) -> (),
-	SendToMany: (self: DynamicSenderModule, remote: AnyRemoteEvent, data: any, targets: { Player }, options: SendOptions?) -> (),
-=======
 	Send: (self: DynamicSenderModule, remote: RemoteEvent, data: any, target: Player?, options: SendOptions?) -> (),
 	SendToMany: (self: DynamicSenderModule, remote: RemoteEvent, data: any, targets: { Player }, options: SendOptions?) -> (),
->>>>>>> e023c808
 	DecodeReceivedData: (self: DynamicSenderModule, rawDataBuffer: buffer, rawInstances: {Instance}?) -> {any},
 	GetMetrics: (self: DynamicSenderModule) -> DynamicSenderMetrics,
 	ResetMetrics: (self: DynamicSenderModule) -> (),
@@ -99,11 +90,7 @@
 local TYPE_CODES: { [TypeName]: TypeCode } = {}
 
 local DynamicSender = {}
-<<<<<<< HEAD
-DynamicSender.VERSION = "1.3.0"
-=======
 DynamicSender.VERSION = "1.2.9"
->>>>>>> e023c808
 
 --==============================================================================
 -- Constants
@@ -133,13 +120,8 @@
 local isServer = RunService:IsServer()
 
 -- Refactored Batch State: Holds per-player cursors and a shared 'all' cursor per remote
-<<<<<<< HEAD
-local batchState: { [AnyRemoteEvent]: { PerPlayerCursors: { [Player]: Cursor }, AllCursor: Cursor? } } = {}
-local activeRemotes: { [AnyRemoteEvent]: boolean } = {} -- Tracks remotes with pending data in *any* cursor
-=======
 local batchState: { [RemoteEvent]: { PerPlayerCursors: { [Player]: Cursor }, AllCursor: Cursor? } } = {}
 local activeRemotes: { [RemoteEvent]: boolean } = {} -- Tracks remotes with pending data in *any* cursor
->>>>>>> e023c808
 local runServiceConnection: RBXScriptConnection | nil = nil
 
 -- Performance Metrics
@@ -156,13 +138,8 @@
 local writeStructArrayInternal: (cursor: Cursor, data: { { [string]: any } }, structInfo: { StructFieldInfo }) -> ()
 local readStructArrayInternal: (cursor: Cursor) -> { { [string]: any } }
 local analyzeMetadata: (data: any) -> ({ [string]: any })
-<<<<<<< HEAD
-local processFrameBatches: (triggeredRemote: AnyRemoteEvent?) -> ()
-local getOrCreateBatchCursor: (remote: AnyRemoteEvent, target: Player?) -> Cursor
-=======
 local processFrameBatches: (triggeredRemote: RemoteEvent?) -> ()
 local getOrCreateBatchCursor: (remote: RemoteEvent, target: Player?) -> Cursor
->>>>>>> e023c808
 local writeBinaryPayloadInternal: (cursor: Cursor, payload: string) -> ()
 local getBestNumberType: (minVal: number, maxVal: number, isFloat: boolean) -> (TypeName, TypeCode)
 local isStructArrayCandidate : (data: any, depth: number, config: typeof(DynamicSender.Config)) -> ({ StructFieldInfo }?, number)
@@ -994,11 +971,7 @@
 -- Gets or creates the appropriate cursor for batching.
 -- If target is nil, uses the shared 'AllCursor'.
 -- If target is a Player, uses/creates a cursor specific to that player.
-<<<<<<< HEAD
-getOrCreateBatchCursor = function(remote: AnyRemoteEvent, target: Player?): Cursor
-=======
 getOrCreateBatchCursor = function(remote: RemoteEvent, target: Player?): Cursor
->>>>>>> e023c808
 	local remoteState = batchState[remote]
 	if not remoteState then
 		if DynamicSender.Config.DebugMode then print(`[DynamicSender DBG] Create batch state for ${remote.Name}`) end
@@ -1022,15 +995,6 @@
 		end
 		cursor = remoteState.PerPlayerCursors[target]
 	end
-<<<<<<< HEAD
-
-	return cursor
-end
-
--- Main batch processing function (Refactored)
-processFrameBatches = function(triggeredRemote: AnyRemoteEvent?)
-	local remotesToActuallyProcess: {[AnyRemoteEvent]: boolean} = {}
-=======
 
 	return cursor
 end
@@ -1038,7 +1002,6 @@
 -- Main batch processing function (Refactored)
 processFrameBatches = function(triggeredRemote: RemoteEvent?)
 	local remotesToActuallyProcess: {[RemoteEvent]: boolean} = {}
->>>>>>> e023c808
 	-- If called by a trigger, add that specific remote
 	if triggeredRemote and batchState[triggeredRemote] then
 		remotesToActuallyProcess[triggeredRemote] = true
@@ -1068,18 +1031,10 @@
 		print(`[DynamicSender DBG] processFrameBatches - Processing ${count} remote(s)`)
 	end
 
-<<<<<<< HEAD
-	local playersToRemoveFromRemote: {[AnyRemoteEvent]: {Player}} = {} -- Track disconnected players for cleanup
-
-	for remote, _ in pairs(remotesToActuallyProcess) do
-		-- ▼▼▼ FIX: Corrected the logical check for the remote type ▼▼▼
-		if not remote or not (remote:IsA("RemoteEvent") or remote:IsA("UnreliableRemoteEvent")) then
-=======
 	local playersToRemoveFromRemote: {[RemoteEvent]: {Player}} = {} -- Track disconnected players for cleanup
 
 	for remote, _ in pairs(remotesToActuallyProcess) do
 		if not remote or typeof(remote) ~= "Instance" or not remote:IsA("RemoteEvent") then
->>>>>>> e023c808
 			warn("[DynamicSender WARN] Invalid remote key found in processing list. Skipping.")
 			continue
 		end
@@ -1175,20 +1130,12 @@
 -- Public API
 --==============================================================================
 
-<<<<<<< HEAD
-function DynamicSender:Send(remote: AnyRemoteEvent, data: any, target: Player?, options)
-=======
 function DynamicSender:Send(remote: RemoteEvent, data: any, target: Player?, options: SendOptions?)
->>>>>>> e023c808
 	if not remote then warn("[DynamicSender ERR] RemoteEvent is nil.") return end
 	if isClient and target then warn("[DynamicSender WARN] Target parameter ignored from client.") target = nil end
 	if isServer and target and not target:IsA("Player") then warn("[DynamicSender ERR] Target must be Player instance or nil.") return end
 	options = options or {}
-<<<<<<< HEAD
-	local batchable = options.batchable or false -- Default to false if nil or not specified
-=======
 	local batchable = options.batchable ~= false -- Default to true if nil or not specified
->>>>>>> e023c808
 
 	-- == Direct Send Logic ==
 	if not batchable then
@@ -1277,20 +1224,12 @@
 	end
 end
 
-<<<<<<< HEAD
-function DynamicSender:SendToMany(remote: AnyRemoteEvent, data: any, targets: { Player }, options: SendOptions?)
-=======
 function DynamicSender:SendToMany(remote: RemoteEvent, data: any, targets: { Player }, options: SendOptions?)
->>>>>>> e023c808
 	if not isServer then warn("[DynamicSender SndM ERR] Server only.") return end
 	if not remote then warn("[DynamicSender SndM ERR] RE nil.") return end
 	if not targets or #targets == 0 then warn("[DynamicSender SndM ERR] Targets empty.") return end
 	options = options or {}
-<<<<<<< HEAD
-	local batchable = options.batchable or false -- Default to false
-=======
 	local batchable = options.batchable ~= false -- Default to true
->>>>>>> e023c808
 
 	-- == Direct Send Logic ==
 	if not batchable then
