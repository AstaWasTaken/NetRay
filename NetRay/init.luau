--!optimize 2

--[[
<<<<<<< HEAD
    NetRay - High Performance Roblox Networking Library (v1.1.5)
=======
    NetRay - High Performance Roblox Networking Library (v1.1.2)
>>>>>>> e023c808

    Author: Asta (@TheYusufGamer)
    Created: 2025-03-22
]]

local RunService = game:GetService("RunService")
local ReplicatedStorage = game:GetService("ReplicatedStorage")
local PlayersService = game:GetService("Players")

--==============================================================================
-- Type Imports (Shared & Dependencies)
--==============================================================================

-- Third Party
local SignalPlusModule = require(script.ThirdParty.SignalPlus)
local PromiseModule = require(script.ThirdParty.Promise)
type SignalPlusFactory = () -> SignalPlus -- Type for the factory function itself
type SignalPlus = SignalPlusModule.SignalPlus -- Type for the instance returned
type Promise<T> = PromiseModule.Promise<T> -- Assuming Promise exports generic type

-- Shared Modules (Assume these export their Module types)
local UtilitiesModule = require(script.Shared.Utilities)
local ErrorsModule = require(script.Shared.Errors)
local SerializerModule = require(script.Shared.Serializer)
local TypeCheckerModule = require(script.Shared.TypeChecker)
local MiddlewareModule = require(script.Shared.Middleware)
local CircuitBreakerModule = require(script.Shared.CircuitBreaker)
type UtilitiesType = UtilitiesModule.UtilitiesModule
type ErrorsType = ErrorsModule.ErrorsModule
type SerializerType = SerializerModule.NetRaySerializerModule
type TypeCheckerType = TypeCheckerModule.TypeCheckerModule
type Middleware = MiddlewareModule.Middleware
type CircuitBreaker = CircuitBreakerModule.CircuitBreaker

--==============================================================================
-- Core Type Definitions (Needed Globally)
--==============================================================================

type Player = PlayersService.Player

-- Define Unified Event Type for API consistency
export type NetRayEvent = {
	Name: string,
	Options: {[string]: any}?,
	RemoteEvent: RemoteEvent,
	TypeDefinition: any?,
	Priority: number,
	OnEvent: (self: NetRayEvent, callback: ((player: Player, data: any) -> ()) | ((data: any) -> ())) -> NetRayEvent,
	FireServer: ((self: NetRayEvent, data: any) -> ())?,
	FireClient: ((self: NetRayEvent, player: Player, data: any) -> ())?,
	FireAllClients: ((self: NetRayEvent, data: any) -> ())?,
	FireAllClientsExcept: ((self: NetRayEvent, excludedPlayer: Player, data: any) -> ())?,
	FireFilteredClients: ((self: NetRayEvent, filter: (player: Player) -> boolean, data: any) -> ())?,
}

-- Define Debug structure type
type DebugType = {
	GlobalEvent: SignalPlus,
	Error: SignalPlus,
	NetworkTraffic: SignalPlus,
	EnableMonitoring: (options: {enabled: boolean}?) -> boolean,
}

-- Base type only includes shared *data* properties
type NetRayBaseModuleData = {
	Priority: {[string]: number},
	Version: string,
	Debug: DebugType,
	Utils: UtilitiesType,
	Errors: ErrorsType,
	Serializer: SerializerType,
	TypeChecker: TypeCheckerType,
}


--==============================================================================
-- Module Implementation Setup
--==============================================================================

local NetRay: any = {} -- Start as 'any', will be cast to specific type at the end
NetRay.__index = NetRay

local SignalPlusFactory: SignalPlusFactory = SignalPlusModule

-- Assign shared data properties
NetRay.Priority = {
	CRITICAL = 0,
	HIGH = 1,
	NORMAL = 2,
	LOW = 3,
	BACKGROUND = 4
}
NetRay.Version = "1.1.5"

NetRay.Debug = {
	GlobalEvent = SignalPlusFactory(),
	Error = SignalPlusFactory(),
	NetworkTraffic = SignalPlusFactory(),
	EnableMonitoring = function(options: {enabled: boolean}?)
		options = options or {}
		local isEnabled = options.enabled ~= false
		-- TODO: Implement actual manager signaling if needed
		print("[NetRay] Monitoring " .. (isEnabled and "Enabled" or "Disabled"))
		return isEnabled
	end,
} :: DebugType

NetRay.Utils = UtilitiesModule
NetRay.Errors = ErrorsModule
NetRay.Serializer = SerializerModule
NetRay.TypeChecker = TypeCheckerModule

--==============================================================================
-- Context-Specific Initialization & FINAL TYPE DEFINITION
--==============================================================================

if RunService:IsServer() then
	-- Server Context --

	-- Require Server Modules
	local ServerManager_Module = require(script.Server.ServerManager)
	local ServerEvent_Module = require(script.Server.ServerEvent)
	local RequestServer_Module = require(script.Server.RequestServer)

	-- Define Local Aliases for required module types
	type ServerManager = ServerManager_Module.ServerManager
	type ServerEventType = ServerEvent_Module.ServerEventType
	type RequestServerType = RequestServer_Module.RequestServerType
	type ServerEventOptions = ServerEvent_Module.ServerEventOptions -- Import options type
	type RequestServerOptions = RequestServer_Module.RequestServerOptions -- Import options type

	-- Define the COMPLETE Server Module Type HERE, using the specific types
	export type NetRayServerModule = NetRayBaseModuleData & {
		-- Properties
		Server: ServerManager,
		-- Method Signatures
		RegisterMiddleware: (self: NetRayServerModule, name: string, middlewareFn: any, priority: number?) -> (),
		GetCircuitBreaker: (self: NetRayServerModule, eventName: string) -> CircuitBreaker?,
		RegisterEvent: (self: NetRayServerModule, eventName: string, options: ServerEventOptions?) -> ServerEventType, -- Specific Return Type
		RegisterRequestEvent: (self: NetRayServerModule, eventName: string, options: RequestServerOptions?) -> RequestServerType, -- Specific Return Type
	}

	-- Implement Server API Methods on NetRay Table
	local serverManager = ServerManager_Module.new()
	NetRay.Server = serverManager :: ServerManager -- Assign typed manager instance

	-- Connect signals
	for signalName, signal in pairs(serverManager.Signals) do
		if signalName == "Error" then
			signal:Connect(function(...)
				NetRay.Debug.Error:Fire("Server", ...)
			end)
		else
			signal:Connect(function(...)
				NetRay.Debug.GlobalEvent:Fire("Server", signalName, ...)
			end)
		end
	end

	-- Implement shared/server methods
	function NetRay:RegisterMiddleware(name: string, middlewareFn: any, priority: number?) : Middleware?
		-- self.Server is guaranteed defined in this block
		if self.Server and self.Server.Middleware then
			self.Server.Middleware:Register(name, middlewareFn, priority)
		else
			warn("[NetRay S] Middleware registration failed - manager not ready?")
		end
	end

	function NetRay:GetCircuitBreaker(eventName: string): CircuitBreaker?
		return self.Server.CircuitBreakers[eventName]
	end

	function NetRay:RegisterEvent(eventName: string, options: ServerEventOptions?): ServerEventType
		-- Pass ServerManager instance (self.Server)
		return ServerEvent_Module.new(eventName, options, self.Server) :: ServerEventType
	end

	function NetRay:RegisterRequestEvent(eventName: string, options: RequestServerOptions?): RequestServerType
		-- Pass ServerManager instance (self.Server)
		local requestServer = RequestServer_Module.new(eventName, options, self.Server)
		return requestServer :: RequestServerType
	end

	-- Create remotes folder (deferred)
	task.defer(function()
		local remoteFolder = ReplicatedStorage:FindFirstChild("NetRayRemotes")
		if not remoteFolder then
			remoteFolder = Instance.new("Folder")
			remoteFolder.Name = "NetRayRemotes"
			remoteFolder.Parent = ReplicatedStorage
			print("[NetRay] Created NetRayRemotes folder.")
		end
	end)

	-- Initialize Server Manager Components
	serverManager:Initialize()

	-- Return the NetRay table, cast to the type DEFINED WITHIN THIS BLOCK
	return NetRay :: NetRayServerModule

else
	-- Client Context --

	-- Require Client Modules
	local ClientManager_Module = require(script.Client.ClientManager)
	local ClientEvent_Module = require(script.Client.ClientEvent)
	local RequestClient_Module = require(script.Client.RequestClient)

	-- Define Local Aliases for required module types
	type ClientManager = ClientManager_Module.ClientManager
	type ClientEventType = ClientEvent_Module.ClientEventType
	type RequestClientType = RequestClient_Module.RequestClientType
	type ClientEventOptions = ClientManager_Module.ClientEventOptions -- Import options type
	type RequestClientOptions = RequestClient_Module.RequestClientOptions -- Import options type

	-- Define the COMPLETE Client Module Type HERE, using the specific types
	export type NetRayClientModule = NetRayBaseModuleData & {
		-- Properties
		Client: ClientManager,
		-- Method Signatures
		RegisterMiddleware: (self: NetRayClientModule, name: string, middlewareFn: any, priority: number?) -> (),
		GetCircuitBreaker: (self: NetRayClientModule, eventName: string) -> CircuitBreaker?,
		GetEvent: (self: NetRayClientModule, eventName: string) -> NetRayEvent, -- Returns unified type
		RegisterRequestEvent: (self: NetRayClientModule, eventName: string, options: RequestClientOptions?) -> RequestClientType, -- Specific Return Type
	}

	-- Implement Client API Methods on NetRay Table
	local clientManager = ClientManager_Module.new()
	NetRay.Client = clientManager :: ClientManager -- Assign typed manager instance

	-- Connect signals
	for signalName, signal in pairs(clientManager.Signals) do
		if signalName == "Error" then
			signal:Connect(function(...)
				NetRay.Debug.Error:Fire("Client", ...)
			end)
		else
			signal:Connect(function(...)
				NetRay.Debug.GlobalEvent:Fire("Client", signalName, ...)
			end)
		end
	end

	-- Implement shared/client methods
	function NetRay:RegisterMiddleware(name: string, middlewareFn: any, priority: number?) : Middleware?
		if self.Client and self.Client.Middleware then
			self.Client.Middleware:Register(name, middlewareFn, priority)
		else
			warn("[NetRay C] Middleware registration failed - manager not ready?")
		end
	end

	function NetRay:GetCircuitBreaker(eventName: string): CircuitBreaker?
		return self.Client.CircuitBreakers[eventName]
	end

	function NetRay:GetEvent(eventName: string): NetRayEvent?
		local eventInfo = self.Client.Events[eventName]
		if eventInfo and eventInfo.Event then
			return eventInfo.Event :: NetRayEvent
		end

		local newEvent = ClientEvent_Module.new(eventName, nil, self.Client)

		if newEvent then
			return newEvent :: NetRayEvent
		else
			warn(("[NetRay] GetEvent: Failed create/find RemoteEvent for '%s'. Ensure registered on server & replicated."):format(eventName))
			return nil
		end
	end

	function NetRay:RegisterRequestEvent(eventName: string, options: RequestClientOptions?): RequestClientType?
		-- Pass ClientManager instance (self.Client)
		local requestClient = RequestClient_Module.new(eventName, options, self.Client)
		return requestClient :: RequestClientType?
	end

	-- Initialize Client Manager Components
	clientManager:Initialize()

	return NetRay :: NetRayClientModule
end<|MERGE_RESOLUTION|>--- conflicted
+++ resolved
@@ -1,11 +1,7 @@
 --!optimize 2
 
 --[[
-<<<<<<< HEAD
-    NetRay - High Performance Roblox Networking Library (v1.1.5)
-=======
     NetRay - High Performance Roblox Networking Library (v1.1.2)
->>>>>>> e023c808
 
     Author: Asta (@TheYusufGamer)
     Created: 2025-03-22
