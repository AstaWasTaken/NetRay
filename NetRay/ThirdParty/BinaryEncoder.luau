--!optimize 2
--!native

-- BinaryEncoder.lua (Revised for LZ4 Compatibility, Cyclic References, Pack Formats, Recursion Fixes, and Integer Check)
-- Author: Asta (@TheYusufGamer)
-- Version: v1.5.4 (Fixed instance handling)

local BinaryEncoder = {}

-- Binary type identifiers 
local TYPE = {
	NIL = 0, BOOLEAN_FALSE = 1, BOOLEAN_TRUE = 2, NUMBER_INT8 = 3, NUMBER_INT16 = 4,
	NUMBER_INT32 = 5, NUMBER_FLOAT32 = 6, STRING_SHORT = 7, STRING_LONG = 8, TABLE_START = 9,
	TABLE_END = 10, ARRAY_START = 11, ARRAY_END = 12, REFERENCE = 13, VECTOR3 = 14,
	COLOR3 = 15, UDIM2 = 16, CFRAME = 17, VECTOR2 = 18, RECT = 19, ENUM = 20,
	INSTANCE_REF = 21, DATETIME = 22, BRICKCOLOR = 23, NUMBERSEQUENCE = 24, COLORSEQUENCE = 25,
	BUFFER = 26, ARRAY_HOMOGENEOUS = 27, VALUE_TYPE_ID = 28, NUMBER_ZERO = 29, STRING_EMPTY = 30,
}

-- HOMOGENEOUS_TYPE_MAP 
local HOMOGENEOUS_TYPE_MAP = {
	["number"] = TYPE.NUMBER_FLOAT32, ["string"] = TYPE.STRING_SHORT, ["Vector3"] = TYPE.VECTOR3,
	["Vector2"] = TYPE.VECTOR2, ["Color3"] = TYPE.COLOR3, ["boolean"] = TYPE.BOOLEAN_FALSE,
	["CFrame"] = TYPE.CFRAME, ["UDim2"] = TYPE.UDIM2, ["Rect"] = TYPE.RECT, ["EnumItem"] = TYPE.ENUM,
	["BrickColor"] = TYPE.BRICKCOLOR, ["DateTime"] = TYPE.DATETIME, ["buffer"] = TYPE.BUFFER,
}

-- Roblox Globals Cache 
local Vector3_new = Vector3.new; local Vector2_new = Vector2.new; local Color3_new = Color3.new
local UDim2_new = UDim2.new; local Rect_new = Rect.new; local CFrame_new = CFrame.new
local Enum_Type = Enum; local DateTime_FromMillis = DateTime.fromUnixTimestampMillis
local BrickColor_new = BrickColor.new; local NumberSequence_new = NumberSequence.new
local ColorSequence_new = ColorSequence.new; local NumberSequenceKeypoint_new = NumberSequenceKeypoint.new
local ColorSequenceKeypoint_new = ColorSequenceKeypoint.new; local buffer_len = buffer.len
local buffer_tostring = buffer.tostring; local buffer_fromstring = buffer.fromstring
local string_pack = string.pack; local string_unpack = string.unpack; local string_sub = string.sub
local string_byte = string.byte; local string_char = string.char; local table_insert = table.insert
local table_concat = table.concat; local pairs = pairs; local ipairs = ipairs; local type = type
local typeof = typeof; local math_floor = math.floor; local math_max = math.max
local math_abs = math.abs; local pcall = pcall; local warn = warn; local error = error
local tostring = tostring

-- Reuse string characters Cache 
local CHAR_CACHE = {}
for i = 0, 255 do CHAR_CACHE[i] = string_char(i) end

-- Recursion depth limit 
local MAX_DEPTH = 500

-- Error formatting helper 
local function encodingError(msg: string, currentDepth: number): nil error(("[BE Enc Err d%d] %s"):format(currentDepth, msg), 3) return nil end
local function decodingError(msg: string, index: number): nil error(("[BE Dec Err @%d] %s"):format(index, msg), 3) return nil end

--[[ Helper: isInteger ]]
local function isInteger(value: number): boolean return math_abs(value - math_floor(value)) < 0.00001 end

-- Helper to write/read length 
local function writeLength(len: number): string if len < 255 then return CHAR_CACHE[len] else return CHAR_CACHE[255] .. string_pack(">I4", len) end end
local function readLength(data: string, index: number): (number?, number?) local b=string_byte(data,index); if not b then return decodingError("readLen byte",index) end; index+=1; if b<255 then return b,index else if index+3>#data then return decodingError("readLen data",index) end; local l,ni=string_unpack(">I4",data,index); if not l then return decodingError("readLen unpack",index) end; return l,ni end end

--[[ Helper: Get Instance Path ]]
local function getInstancePath(instance: Instance): string?
	if not instance then return nil end -- Handle nil input gracefully

	local names = {}
	local current: Instance? = instance
	local gameService = game -- Cache the global

	-- Walk up the hierarchy until 'game' or nil is reached
	while current and current ~= gameService do
		-- Check for invalid characters in names if necessary, though usually not an issue
		-- if string.find(current.Name, ".", 1, true) then
		--     warn("[BE Enc] Instance name contains '.' which might break pathfinding:", current:GetFullName())
		-- end
		table_insert(names, 1, current.Name) -- Prepend name
		current = current.Parent
	end

	-- If the loop stopped because we hit 'game', the path is valid relative to game
	if current == gameService then
		return table_concat(names, ".")
	else
		-- Instance is not a descendant of game (e.g., parented to nil, CoreGui, etc.)
		-- These often cannot or should not be reliably serialized by path.
		warn(("[BE Enc] Instance %q is not a descendant of game, cannot create serializable path."):format(tostring(instance)))
		return nil
	end
end

--[[ Helper: Get Instance At Path ]]
function GetInstanceAtPath(path)
	local current = game
	for segment in string.gmatch(path, "[^%.]+") do
		current = current:FindFirstChild(segment)
		if not current then
			return nil
		end
	end
	return current
end

--[[--- Internal Encoding Logic ---]]
local function encodeValue(value: any, refs_encoding: {}, buffer: {string}, currentDepth: number)

	if currentDepth > MAX_DEPTH then return encodingError("Max depth", currentDepth) end

	local valueType = typeof(value)
	local rawType = type(value)

	if value == nil then table_insert(buffer, CHAR_CACHE[TYPE.NIL])
	elseif rawType == "boolean" then table_insert(buffer, CHAR_CACHE[value and TYPE.BOOLEAN_TRUE or TYPE.BOOLEAN_FALSE])
	elseif rawType == "number" then
		if value == 0 then table_insert(buffer, CHAR_CACHE[TYPE.NUMBER_ZERO])
		elseif isInteger(value) then
			if value >= -128 and value <= 127 then table_insert(buffer, CHAR_CACHE[TYPE.NUMBER_INT8]); table_insert(buffer, string_pack("<i1", value))
			elseif value >= -32768 and value <= 32767 then table_insert(buffer, CHAR_CACHE[TYPE.NUMBER_INT16]); table_insert(buffer, string_pack("<i2", value))
			elseif value >= -2147483648 and value <= 2147483647 then table_insert(buffer, CHAR_CACHE[TYPE.NUMBER_INT32]); table_insert(buffer, string_pack("<i4", value))
			else warn("[BE Enc] Int >32bit->Float32:", value); table_insert(buffer, CHAR_CACHE[TYPE.NUMBER_FLOAT32]); table_insert(buffer, string_pack("<f", value)) end
		else table_insert(buffer, CHAR_CACHE[TYPE.NUMBER_FLOAT32]); table_insert(buffer, string_pack("<f", value)) end
	elseif rawType == "string" then
		local len = #value; if len == 0 then table_insert(buffer, CHAR_CACHE[TYPE.STRING_EMPTY])
		else local lb=writeLength(len); table_insert(buffer, CHAR_CACHE[#lb==1 and TYPE.STRING_SHORT or TYPE.STRING_LONG]); table_insert(buffer,lb); table_insert(buffer, value) end
	elseif rawType == "table" then
		local ref_id = refs_encoding[value]; if ref_id then table_insert(buffer, CHAR_CACHE[TYPE.REFERENCE]); encodeValue(ref_id, refs_encoding, buffer, currentDepth + 1)
		else
			local current_ref_id = #refs_encoding + 1; refs_encoding[value] = current_ref_id
			local count, max_idx, is_dictionary = 0, 0, false
			for k in pairs(value) do count += 1; if type(k) == "number" and k >= 1 and math_floor(k) == k then max_idx = math_max(max_idx, k) else is_dictionary = true end end
			if not is_dictionary and count > 0 and max_idx > count * 2 and max_idx > 10 then is_dictionary = true end -- Sparse check

			if not is_dictionary and count == max_idx then -- Array
				if count == 0 then table_insert(buffer, CHAR_CACHE[TYPE.ARRAY_START]); table_insert(buffer, CHAR_CACHE[TYPE.ARRAY_END])
				else
					local fV, is_homo, fVTI, fVRT, fVTo = value[1], true, nil, nil, nil
					fVRT = type(fV); fVTo = typeof(fV); local tidfc = HOMOGENEOUS_TYPE_MAP[fVTo]
					if count > 1 and tidfc then
						fVTI = tidfc; local isFBool = fVTo=="boolean"
						for i = 2, count do local cV = value[i]; local cVTo = typeof(cV); if cVTo ~= fVTo and not (isFBool and cVTo == "boolean") then is_homo = false; break end; if fVRT == "number" and type(cV) ~= "number" then is_homo = false; break end end
					else is_homo = false end

					if is_homo and fVTI then -- Homo Array
						table_insert(buffer, CHAR_CACHE[TYPE.ARRAY_HOMOGENEOUS]); local ttw = (fVTI==TYPE.BOOLEAN_TRUE or fVTI==TYPE.BOOLEAN_FALSE) and TYPE.BOOLEAN_FALSE or fVTI
						table_insert(buffer, CHAR_CACHE[ttw]); table_insert(buffer, CHAR_CACHE[TYPE.VALUE_TYPE_ID]); encodeValue(count, refs_encoding, buffer, currentDepth + 1)
						if ttw == TYPE.NUMBER_FLOAT32 then for i=1,count do local n=value[i]; if n==0 then table_insert(buffer,CHAR_CACHE[TYPE.NUMBER_ZERO]) else table_insert(buffer,string_pack("<f",n)) end end
						elseif ttw == TYPE.BOOLEAN_FALSE then for i=1,count do table_insert(buffer,CHAR_CACHE[value[i] and TYPE.BOOLEAN_TRUE or TYPE.BOOLEAN_FALSE]) end
						elseif ttw == TYPE.STRING_SHORT then for i=1, count do encodeValue(value[i], refs_encoding, buffer, currentDepth + 1) end
						else for i=1, count do encodeValue(value[i], refs_encoding, buffer, currentDepth + 1) end end
					else -- Regular Array
						table_insert(buffer, CHAR_CACHE[TYPE.ARRAY_START]); for i=1, count do encodeValue(value[i], refs_encoding, buffer, currentDepth + 1) end; table_insert(buffer, CHAR_CACHE[TYPE.ARRAY_END])
					end
				end
			else -- Dictionary
				table_insert(buffer, CHAR_CACHE[TYPE.TABLE_START])
				for k, v in pairs(value) do local kt=type(k); if kt=="string" or kt=="number" then encodeValue(k, refs_encoding, buffer, currentDepth+1); encodeValue(v, refs_encoding, buffer, currentDepth+1) else warn("[BE Enc] Skip table key:", kt, k) end end
				table_insert(buffer, CHAR_CACHE[TYPE.TABLE_END])
			end
		end
		-- Roblox Types (Standardized pack formats)
	elseif valueType == "Vector3" then table_insert(buffer,CHAR_CACHE[TYPE.VECTOR3]); table_insert(buffer, string_pack("<ddd", value.X, value.Y, value.Z)) -- FIX: <ddd
	elseif valueType == "Vector2" then table_insert(buffer,CHAR_CACHE[TYPE.VECTOR2]); table_insert(buffer, string_pack("<dd", value.X, value.Y))             -- FIX: <dd
	elseif valueType == "Color3" then table_insert(buffer,CHAR_CACHE[TYPE.COLOR3]); table_insert(buffer, string_pack("<ddd", value.R, value.G, value.B))   -- FIX: <ddd
	elseif valueType == "UDim2" then table_insert(buffer,CHAR_CACHE[TYPE.UDIM2]); table_insert(buffer, string_pack("<dddd", value.X.Scale, value.X.Offset, value.Y.Scale, value.Y.Offset)) -- FIX: <dddd
	elseif valueType == "Rect" then table_insert(buffer,CHAR_CACHE[TYPE.RECT]); table_insert(buffer, string_pack("<dddd", value.Min.X, value.Min.Y, value.Max.X, value.Max.Y))       -- FIX: <dddd
	elseif valueType == "CFrame" then table_insert(buffer,CHAR_CACHE[TYPE.CFRAME]); table_insert(buffer, string_pack("<dddddddddddd", value:GetComponents())) -- FIX: <d * 12
	elseif valueType == "EnumItem" then table_insert(buffer,CHAR_CACHE[TYPE.ENUM]); encodeValue(tostring(value.EnumType), refs_encoding, buffer, currentDepth+1); encodeValue(tostring(value.Name), refs_encoding, buffer, currentDepth+1)
	elseif valueType == "Instance" then
		-- Use the robust path function (Unchanged)
		local path = getInstancePath(value)
		if path then
			if path == "" then
				warn("[BE Enc] Instance path resulted in empty string for:", value)
				table_insert(buffer, CHAR_CACHE[TYPE.NIL])
			else
				table_insert(buffer, CHAR_CACHE[TYPE.INSTANCE_REF])
				encodeValue(path, refs_encoding, buffer, currentDepth + 1)
			end
		else
			-- getInstancePath already warned if it couldn't generate a path
			table_insert(buffer, CHAR_CACHE[TYPE.NIL]) -- Encode as nil if path generation failed
		end
	elseif valueType == "DateTime" then table_insert(buffer,CHAR_CACHE[TYPE.DATETIME]); table_insert(buffer, string_pack("<q", value.UnixTimestampMillis))
	elseif valueType == "BrickColor" then table_insert(buffer,CHAR_CACHE[TYPE.BRICKCOLOR]); encodeValue(value.Number, refs_encoding, buffer, currentDepth+1)
	elseif valueType == "NumberSequence" then table_insert(buffer,CHAR_CACHE[TYPE.NUMBERSEQUENCE]); local kp=value.Keypoints; encodeValue(#kp, refs_encoding, buffer, currentDepth+1); for _,k in ipairs(kp) do table_insert(buffer, string_pack("<ddd", k.Time, k.Value, k.Envelope)) end -- Kept <ddd
	elseif valueType == "ColorSequence" then table_insert(buffer,CHAR_CACHE[TYPE.COLORSEQUENCE]); local kp=value.Keypoints; encodeValue(#kp, refs_encoding, buffer, currentDepth+1); for _,k in ipairs(kp) do table_insert(buffer, string_pack("<dddd", k.Time, k.Value.R, k.Value.G, k.Value.B)) end -- Kept <dddd
	elseif valueType == "buffer" then table_insert(buffer, CHAR_CACHE[TYPE.BUFFER]); local l=buffer_len(value); local lb=writeLength(l); table_insert(buffer,lb); table_insert(buffer, buffer_tostring(value))
	else warn("[BE Enc] Unsupported:", valueType, value); table_insert(buffer, CHAR_CACHE[TYPE.NIL])
	end
end


--[[--- Internal Decoding Logic ---]]
local function decodeValue(data: string, indexRef: {number}, refs_decoding: {}, currentDepth: number)

	if currentDepth > MAX_DEPTH then return decodingError("Max depth", indexRef[1]) end
	local index = indexRef[1]; if index > #data then return decodingError("EOF start", index) end
	local typeId = string_byte(data, index); if not typeId then return decodingError("EOF TypeID", index) end
	index += 1; indexRef[1] = index

	if typeId == TYPE.NIL then return nil
	elseif typeId == TYPE.BOOLEAN_FALSE then return false
	elseif typeId == TYPE.BOOLEAN_TRUE then return true
	elseif typeId == TYPE.NUMBER_ZERO then return 0
	elseif typeId == TYPE.STRING_EMPTY then return ""
	elseif typeId == TYPE.NUMBER_INT8 then if index>#data then return decodingError("EOF I8",index) end; local v,idx=string_unpack("<i1",data,index); if not idx then return decodingError("Unpk I8",index) end; indexRef[1]=idx; return v
	elseif typeId == TYPE.NUMBER_INT16 then if index+1>#data then return decodingError("EOF I16",index) end; local v,idx=string_unpack("<i2",data,index); if not idx then return decodingError("Unpk I16",index) end; indexRef[1]=idx; return v
	elseif typeId == TYPE.NUMBER_INT32 then if index+3>#data then return decodingError("EOF I32",index) end; local v,idx=string_unpack("<i4",data,index); if not idx then return decodingError("Unpk I32",index) end; indexRef[1]=idx; return v
	elseif typeId == TYPE.NUMBER_FLOAT32 then if index+3>#data then return decodingError("EOF F32",index) end; local v,idx=string_unpack("<f",data,index); if not idx then return decodingError("Unpk F32",index) end; indexRef[1]=idx; return v
	elseif typeId == TYPE.STRING_SHORT or typeId == TYPE.STRING_LONG then local l,il=readLength(data,indexRef[1]); if not l then return nil end; local eos=il+l; if eos>#data+1 then return decodingError("Str OOB "..l,il) end; local s=string_sub(data,il,eos-1); indexRef[1]=eos; return s
	elseif typeId == TYPE.REFERENCE then local rid=decodeValue(data,indexRef,refs_decoding,currentDepth+1); if type(rid)~="number" then return decodingError("RefID type "..type(rid), indexRef[1]) end; local v=refs_decoding[rid]; if v==nil then return decodingError("RefID inv "..rid, indexRef[1]) end; return v
	elseif typeId == TYPE.TABLE_START then local tbl={}; local id=#refs_decoding+1; refs_decoding[id]=tbl; while true do if indexRef[1]>#data then return decodingError("EOF TBL", indexRef[1]) end; local p=string_byte(data,indexRef[1]); if not p then return decodingError("Peek TBL", indexRef[1]) end; if p==TYPE.TABLE_END then indexRef[1]+=1; break end; local k=decodeValue(data,indexRef,refs_decoding,currentDepth+1); if indexRef[1]>#data and string_byte(data, indexRef[1])~=TYPE.TABLE_END then return decodingError("EOF TBL Key", indexRef[1]) end; local v=decodeValue(data,indexRef,refs_decoding,currentDepth+1); tbl[k]=v end; return tbl
	elseif typeId == TYPE.ARRAY_START then local arr={}; local id=#refs_decoding+1; refs_decoding[id]=arr; local i=1; while true do if indexRef[1]>#data then return decodingError("EOF ARR", indexRef[1]) end; local p=string_byte(data,indexRef[1]); if not p then return decodingError("Peek ARR", indexRef[1]) end; if p==TYPE.ARRAY_END then indexRef[1]+=1; break end; arr[i]=decodeValue(data,indexRef,refs_decoding,currentDepth+1); i+=1 end; return arr
	elseif typeId == TYPE.ARRAY_HOMOGENEOUS then local arr={}; local id=#refs_decoding+1; refs_decoding[id]=arr; index=indexRef[1]; if index+1>#data then return decodingError("EOF HomoHdr",index) end; local vtid=string_byte(data,index); index+=1; local sep=string_byte(data,index); index+=1; indexRef[1]=index; if sep~=TYPE.VALUE_TYPE_ID then return decodingError("Homo Sep "..sep,index-1) end; local cnt=decodeValue(data,indexRef,refs_decoding,currentDepth+1); if type(cnt)~="number" or cnt<0 or cnt~=math_floor(cnt) then return decodingError("Homo Cnt "..tostring(cnt), indexRef[1]) end
		if cnt > 0 then index=indexRef[1]; local isBool=vtid==TYPE.BOOLEAN_FALSE or vtid==TYPE.BOOLEAN_TRUE; local evtid=isBool and TYPE.BOOLEAN_FALSE or vtid;
			if evtid == TYPE.NUMBER_FLOAT32 then for i=1,cnt do if index>#data then return decodingError(("HomoNum EOF %d/%d"):format(i,cnt),index) end; local p=string_byte(data,index); if p==TYPE.NUMBER_ZERO then arr[i]=0; index+=1 else if index+3>#data then return decodingError(("HomoFlt EOF %d/%d"):format(i,cnt),index) end; local v,ni=string_unpack("<f",data,index); if not ni then return decodingError(("HomoFlt Unpk %d/%d"):format(i,cnt),index) end; arr[i]=v; index=ni end end
			elseif isBool then if index+cnt>#data+1 then return decodingError(("HomoBool EOF %d/%d"):format(cnt,cnt),index) end; for i=1,cnt do local b=string_byte(data,index); arr[i]=(b==TYPE.BOOLEAN_TRUE); index+=1 end
			elseif evtid == TYPE.STRING_SHORT then for i=1,cnt do indexRef[1]=index; local s=decodeValue(data,indexRef,refs_decoding,currentDepth+1); if type(s)~="string" then return decodingError(("HomoStr Type %d/%d got %s"):format(i,cnt,type(s)),index) end; arr[i]=s; index=indexRef[1] end
			else for i=1, cnt do indexRef[1]=index; arr[i]=decodeValue(data,indexRef,refs_decoding,currentDepth+1); index=indexRef[1] end
			end; indexRef[1]=index
		end; return arr
		-- Roblox Types (Standardized unpack formats)
	elseif typeId == TYPE.VECTOR3 then if indexRef[1]+23>#data then return decodingError("EOF VEC3",indexRef[1]) end; local x,y,z,idx=string_unpack("<ddd",data,indexRef[1]); if not idx then return decodingError("Unpk VEC3",indexRef[1]) end; indexRef[1]=idx; return Vector3_new(x,y,z) -- FIX: <ddd
	elseif typeId == TYPE.VECTOR2 then if indexRef[1]+15>#data then return decodingError("EOF VEC2",indexRef[1]) end; local x,y,idx=string_unpack("<dd",data,indexRef[1]); if not idx then return decodingError("Unpk VEC2",indexRef[1]) end; indexRef[1]=idx; return Vector2_new(x,y)     -- FIX: <dd
	elseif typeId == TYPE.COLOR3 then if indexRef[1]+23>#data then return decodingError("EOF COL3",indexRef[1]) end; local r,g,b,idx=string_unpack("<ddd",data,indexRef[1]); if not idx then return decodingError("Unpk COL3",indexRef[1]) end; indexRef[1]=idx; return Color3_new(r,g,b)    -- FIX: <ddd
	elseif typeId == TYPE.UDIM2 then if indexRef[1]+31>#data then return decodingError("EOF UDIM2",indexRef[1]) end; local xs,xo,ys,yo,idx=string_unpack("<dddd",data,indexRef[1]); if not idx then return decodingError("Unpk UDIM2",indexRef[1]) end; indexRef[1]=idx; return UDim2_new(xs,xo,ys,yo) -- FIX: <dddd
	elseif typeId == TYPE.RECT then if indexRef[1]+31>#data then return decodingError("EOF RECT",indexRef[1]) end; local nx,ny,xx,xy,idx=string_unpack("<dddd",data,indexRef[1]); if not idx then return decodingError("Unpk RECT",indexRef[1]) end; indexRef[1]=idx; return Rect_new(Vector2_new(nx,ny),Vector2_new(xx,xy)) -- FIX: <dddd
	elseif typeId == TYPE.CFRAME then if indexRef[1]+95>#data then return decodingError("EOF CFRAME",indexRef[1]) end; local c={string_unpack("<dddddddddddd",data,indexRef[1])}; local idx=table.remove(c); if not idx then return decodingError("Unpk CFRAME",indexRef[1]) end; indexRef[1]=idx; return CFrame_new(table.unpack(c,1,12)) -- FIX: <d * 12
	elseif typeId == TYPE.ENUM then local etn=decodeValue(data,indexRef,refs_decoding,currentDepth+1); local evn=decodeValue(data,indexRef,refs_decoding,currentDepth+1); if type(etn)~="string" or type(evn)~="string" then return decodingError("Enum str",indexRef[1]) end; local ok,ei=pcall(function()return Enum_Type[etn][evn]end); if ok and ei then return ei else warn("[BE Dec] Enum fail:",etn,evn); return nil end
	elseif typeId == TYPE.INSTANCE_REF then
		local path = decodeValue(data, indexRef, refs_decoding, currentDepth + 1)
<<<<<<< HEAD
=======
		print(path)
>>>>>>> e023c808
		if type(path) ~= "string" then
			return decodingError("Instance reference path must be a string, got " .. type(path), indexRef[1])
		end
		if path == "" then
			warn("[BE Dec] Decoded empty instance path.")
			return nil -- Treat empty path as nil
		end
		
<<<<<<< HEAD
=======
		print(GetInstanceAtPath(path))
>>>>>>> e023c808
		local instance = GetInstanceAtPath(path)

		if instance then
			-- Found the instance successfully
			return instance
		else
			-- Instance not found (FindFirstChild returned nil)
			warn(("[BE Dec] Instance not found via path %q. (Possible reasons: Not replicated yet, FilteringEnabled issue, destroyed, invalid path)."):format(path))
			return nil -- Return nil as the instance couldn't be resolved
		end
	elseif typeId == TYPE.DATETIME then if indexRef[1]+7>#data then return decodingError("EOF DT",indexRef[1]) end; local ms,idx=string_unpack("<q",data,indexRef[1]); if not idx then return decodingError("Unpk DT",indexRef[1]) end; indexRef[1]=idx; local ok,dt=pcall(DateTime_FromMillis,ms); if ok then return dt else warn("[BE Dec] DT fail:",ms); return nil end
	elseif typeId == TYPE.BRICKCOLOR then local num=decodeValue(data,indexRef,refs_decoding,currentDepth+1); if type(num)~="number" then return decodingError("BC num",indexRef[1]) end; local ok,bc=pcall(BrickColor_new,num); if ok then return bc else warn("[BE Dec] BC fail:",num); return nil end
	elseif typeId == TYPE.NUMBERSEQUENCE then local nk=decodeValue(data,indexRef,refs_decoding,currentDepth+1); if type(nk)~="number" or nk<0 or nk>20 then warn("[BE Dec] NS cnt clamp:",nk); nk=math.max(0,math.min(20,nk)) elseif nk~=math.floor(nk) then return decodingError("NS cnt int",indexRef[1]) end; local kps={}; local idx=indexRef[1]; local bn=nk*24; if idx+bn>#data+1 then return decodingError(("NS EOF %d need %d"):format(nk,bn),idx) end
		for i=1,nk do local t,v,e,ni=string_unpack("<ddd",data,idx); if not ni then return decodingError(("NS Unpk %d/%d"):format(i,nk),idx) end; idx=ni; local ok,kp=pcall(NumberSequenceKeypoint_new,t,v,e); if ok then kps[i]=kp else warn("[BE Dec] NS Key fail:",t,v,e) end end; indexRef[1]=idx; local ok,ns=pcall(NumberSequence_new,kps); if ok then return ns else warn("[BE Dec] NS New fail"); return nil end -- Kept <ddd
	elseif typeId == TYPE.COLORSEQUENCE then local nk=decodeValue(data,indexRef,refs_decoding,currentDepth+1); if type(nk)~="number" or nk<0 or nk>20 then warn("[BE Dec] CS cnt clamp:",nk); nk=math.max(0,math.min(20,nk)) elseif nk~=math.floor(nk) then return decodingError("CS cnt int",indexRef[1]) end; local kps={}; local idx=indexRef[1]; local bn=nk*32; if idx+bn>#data+1 then return decodingError(("CS EOF %d need %d"):format(nk,bn),idx) end
		for i=1,nk do local t,r,g,b,ni=string_unpack("<dddd",data,idx); if not ni then return decodingError(("CS Unpk %d/%d"):format(i,nk),idx) end; idx=ni; local co,cv=pcall(Color3_new,r,g,b); if co then local ok,kp=pcall(ColorSequenceKeypoint_new,t,cv); if ok then kps[i]=kp else warn("[BE Dec] CS Key fail:",t,cv) end else warn("[BE Dec] CS Col3 fail:",r,g,b) end end; indexRef[1]=idx; local ok,cs=pcall(ColorSequence_new,kps); if ok then return cs else warn("[BE Dec] CS New fail"); return nil end -- Kept <dddd
	elseif typeId == TYPE.BUFFER then local l,il=readLength(data,indexRef[1]); if not l then return nil end; local eob=il+l; if eob>#data+1 then return decodingError("Buf OOB "..l,il) end; local bd=string_sub(data,il,eob-1); indexRef[1]=eob; local ok,buf=pcall(buffer_fromstring,bd); if ok then return buf else warn("[BE Dec] Buf fail"); return nil end
	else return decodingError("Unknown TypeID: " .. typeId, indexRef[1] - 1)
	end
end


--[[--- Public Interface ---]]
function BinaryEncoder.encode(value: any): (string?) 
	local buffer = {}
	local refs_encoding = {}
	local ok, err = pcall(encodeValue, value, refs_encoding, buffer, 0)
	if not ok then
		-- Rethrow the error, ensuring it's captured by any outer pcall (like the one around LZ4)
		error("[BinaryEncoder.encode error] " .. tostring(err), 0) -- Use level 0 to preserve stack trace from encodeValue
		-- return nil -- Alternative: return nil instead of erroring
	end
	return table_concat(buffer)
end

function BinaryEncoder.decode(data: string): any
	if type(data) ~= "string" then error("BE decode requires string, got "..type(data), 2) end
	if #data == 0 then error("BE decode requires non-empty string", 2) end
	local refs_decoding = {}
	local indexRef = {1}
	-- Wrap decodeValue in pcall to catch internal errors more gracefully if needed,
	-- though decodeValue already uses decodingError which halts execution.
	local result = decodeValue(data, indexRef, refs_decoding, 0)
	if indexRef[1] <= #data then
		warn(("[BE Dec Warning] Extra %d bytes left. End: %d, Total: %d"):format(#data - indexRef[1] + 1, indexRef[1], #data))
	end
	return result
end

return BinaryEncoder<|MERGE_RESOLUTION|>--- conflicted
+++ resolved
@@ -227,10 +227,7 @@
 	elseif typeId == TYPE.ENUM then local etn=decodeValue(data,indexRef,refs_decoding,currentDepth+1); local evn=decodeValue(data,indexRef,refs_decoding,currentDepth+1); if type(etn)~="string" or type(evn)~="string" then return decodingError("Enum str",indexRef[1]) end; local ok,ei=pcall(function()return Enum_Type[etn][evn]end); if ok and ei then return ei else warn("[BE Dec] Enum fail:",etn,evn); return nil end
 	elseif typeId == TYPE.INSTANCE_REF then
 		local path = decodeValue(data, indexRef, refs_decoding, currentDepth + 1)
-<<<<<<< HEAD
-=======
 		print(path)
->>>>>>> e023c808
 		if type(path) ~= "string" then
 			return decodingError("Instance reference path must be a string, got " .. type(path), indexRef[1])
 		end
@@ -239,10 +236,7 @@
 			return nil -- Treat empty path as nil
 		end
 		
-<<<<<<< HEAD
-=======
 		print(GetInstanceAtPath(path))
->>>>>>> e023c808
 		local instance = GetInstanceAtPath(path)
 
 		if instance then
